/******************************************************************
//
//
//  Copyright(C) 2019, Institute for Defense Analyses
//  4850 Mark Center Drive, Alexandria, VA; 703-845-2500
//  This material may be reproduced by or for the US Government
//  pursuant to the copyright license under the clauses at DFARS
//  252.227-7013 and 252.227-7014.
// 
//
//  All rights reserved.
//  
//  Redistribution and use in source and binary forms, with or without
//  modification, are permitted provided that the following conditions are met:
//    * Redistributions of source code must retain the above copyright
//      notice, this list of conditions and the following disclaimer.
//    * Redistributions in binary form must reproduce the above copyright
//      notice, this list of conditions and the following disclaimer in the
//      documentation and/or other materials provided with the distribution.
//    * Neither the name of the copyright holder nor the
//      names of its contributors may be used to endorse or promote products
//      derived from this software without specific prior written permission.
// 
//  THIS SOFTWARE IS PROVIDED BY THE COPYRIGHT HOLDERS AND CONTRIBUTORS
//  "AS IS" AND ANY EXPRESS OR IMPLIED WARRANTIES, INCLUDING, BUT NOT
//  LIMITED TO, THE IMPLIED WARRANTIES OF MERCHANTABILITY AND FITNESS
//  FOR A PARTICULAR PURPOSE ARE DISCLAIMED. IN NO EVENT SHALL THE
//  COPYRIGHT HOLDER NOR CONTRIBUTORS BE LIABLE FOR ANY DIRECT,
//  INDIRECT, INCIDENTAL, SPECIAL, EXEMPLARY, OR CONSEQUENTIAL DAMAGES
//  (INCLUDING, BUT NOT LIMITED TO, PROCUREMENT OF SUBSTITUTE GOODS OR
//  SERVICES; LOSS OF USE, DATA, OR PROFITS; OR BUSINESS INTERRUPTION)
//  HOWEVER CAUSED AND ON ANY THEORY OF LIABILITY, WHETHER IN CONTRACT,
//  STRICT LIABILITY, OR TORT (INCLUDING NEGLIGENCE OR OTHERWISE)
//  ARISING IN ANY WAY OUT OF THE USE OF THIS SOFTWARE, EVEN IF ADVISED
//  OF THE POSSIBILITY OF SUCH DAMAGE.
// 
 *****************************************************************/ 
/*! \file libgetput.upc
 * \brief some standard parallel programming support functions
 */

#include "libgetput.h"
#if __UPC_ATOMIC__
// this is relevant for BUPC or GUPC
#include <upc_atomic.h>
upc_atomicdomain_t * lgp_atomic_domain;
#endif


/*!
 * \brief Wrapper for atomic add to help with ifdef noise
 * \ingroup libgetputgrp
 */
void lgp_atomic_add(SHARED int64_t * ptr, int64_t index, int64_t value) {
#if USE_SHMEM
  int64_t lindex = index/shmem_n_pes();
  int64_t pe = index % shmem_n_pes();
  //shmem_int64_atomic_add(&ptr[lindex], value, pe);
<<<<<<< HEAD
  shmem_atomic_add(&ptr[lindex], value, (int)pe);
  //printf("atomic_add  %ld, to %ld %ld %ld\n", MYTHREAD, pe,  lindex, value);
=======
  shmem_atomic_add(&ptr[lindex], value, pe);
>>>>>>> 41befea2
#elif _CRAYC 
  _amo_aadd(&ptr[index], value);
#elif __BERKELEY_UPC_RUNTIME__
  bupc_atomicI64_fetchadd_relaxed(&ptr[index], value);
#elif __UPC__
  upc_atomic_relaxed(lgp_atomic_domain, NULL, UPC_ADD, &ptr[index], &value, NULL);
#endif
}

/*!
 * \brief Wrapper for non-blocking atomic add to help with ifdef noise
 * \ingroup libgetputgrp
 */
void lgp_atomic_add_async(SHARED int64_t * ptr, int64_t index, int64_t value){
#if USE_SHMEM
  int64_t lindex = index/shmem_n_pes();
  int64_t pe = index % shmem_n_pes();
  //shmem_int64_atomic_add(&ptr[lindex], value, pe);
<<<<<<< HEAD
  shmem_atomic_add(&ptr[lindex], value, (int)pe);
  //printf("atomic_add  %ld, to %ld %ld %ld\n", MYTHREAD, pe,  lindex, value);                                                                                                                   
=======
  shmem_atomic_add(&ptr[lindex], value, pe);
>>>>>>> 41befea2
#elif _CRAYC
#pragma pgas defer_sync
  _amo_aadd_upc(&ptr[index], value);
#elif __BERKELEY_UPC_RUNTIME__
  bupc_atomicI64_fetchadd_relaxed(&ptr[index], value);
#endif
}

/*!
 * \brief Wrapper for atomic fetch and inc to help with ifdef noise
 * \ingroup libgetputgrp
 */
int64_t lgp_fetch_and_inc(SHARED int64_t * ptr, int64_t index) {
  int64_t ret;
#if USE_SHMEM
  int64_t lindex = index/shmem_n_pes();
  int64_t pe = index % shmem_n_pes();
  //ret = shmem_int64_atomic_fetch_inc(&ptr[lindex], pe);
  ret = shmem_atomic_fetch_inc(&ptr[lindex], (int)pe);
#elif _CRAYC
  ret = _amo_afadd(&ptr[index], 1L);
#elif __BERKELEY_UPC_RUNTIME__
  ret = bupc_atomicI64_fetchadd_relaxed(&ptr[index], 1L);
#elif __UPC__
  upc_atomic_relaxed(lgp_atomic_domain, &ret, UPC_INC, &ptr[index], NULL, NULL);
#endif
  return(ret);
}

/*!
 * \brief Wrapper for atomic fetch and inc to help with ifdef noise
 * \ingroup libgetputgrp
 */
int64_t lgp_fetch_and_add(SHARED int64_t * ptr, int64_t index, int64_t value) {
  int64_t ret;
#if USE_SHMEM
  int64_t lindex = index/shmem_n_pes();
  int64_t pe = index % shmem_n_pes();
  //ret = shmem_int64_atomic_fetch_add(&ptr[lindex], value, pe);
<<<<<<< HEAD
  ret = shmem_atomic_fetch_add(&ptr[lindex], value, (int)pe);
  //printf("atomic_add  %ld, to %ld %ld %ld was %ld\n", MYTHREAD, pe,  lindex, value, ret);
=======
  ret = shmem_atomic_fetch_add(&ptr[lindex], value, pe);
>>>>>>> 41befea2
#elif _CRAYC
  ret = _amo_afadd(&ptr[index], value);
#elif __BERKELEY_UPC_RUNTIME__
  ret = bupc_atomicI64_fetchadd_relaxed(&ptr[index], value);
#elif __UPC__
  upc_atomic_relaxed(lgp_atomic_domain, &ret, UPC_ADD, &ptr[index], &value, NULL);
#endif
  return(ret);
}

/*!
 * \brief Wrapper for atomic compare and swap to help with ifdef noise
 * \return the old value
 * \ingroup libgetputgrp
 */
int64_t lgp_cmp_and_swap(SHARED int64_t * ptr, int64_t index, int64_t cmp_val, int64_t swap_val) {
  int64_t ret;
#if USE_SHMEM
  int64_t lindex = index/shmem_n_pes();
  int64_t pe = index % shmem_n_pes();
  //ret = shmem_int64_atomic_compare_swap(&ptr[lindex], cmp_val, swap_val, pe);
  ret = shmem_atomic_compare_swap(&ptr[lindex], cmp_val, swap_val, (int)pe);
#elif _CRAYC
  ret = _amo_acswap_upc(&ptr[index], cmp_val, swap_val);
#elif __BERKELEY_UPC_RUNTIME__
  ret = bupc_atomicI64_cswap_relaxed(&ptr[index], cmp_val, swap_val);
#elif __UPC__
  upc_atomic_relaxed(lgp_atomic_domain, &ret, UPC_CSWAP, &ptr[index], &cmp_val, &swap_val);
#endif
  return(ret);
}


/******************************************************************************************/
/* COLLECTIVES */
/******************************************************************************************/
#if __UPC__

/*!
 * \brief function to print a banner and do initialization if needed.
 * \param argc  from main
 * \param argv  from main
 * \return the old value
 * \ingroup libgetputgrp
 */
void lgp_init(int argc, char *argv[]) {
  time_t now = time(NULL);
  struct tm *date = localtime(&now);

  T0_fprintf(stderr,"Bale Version %d (UPC %d): %04d-%02d-%02d.%02d:%02d\n",
	     BALE_VERSION,
             __UPC_VERSION__,
	     date->tm_year+1990, date->tm_mon, date->tm_mday, date->tm_hour, date->tm_min);

  int i;

  T0_fprintf(stderr,"Command:");
  for(i=0; i<argc;i++){
    T0_fprintf(stderr," %s", argv[i]);
  }
  T0_fprintf(stderr,"\n");

  setlocale(LC_NUMERIC,"");

  lgp_atomic_domain = upc_all_atomicdomain_alloc(UPC_INT64, UPC_ADD | UPC_INC | UPC_MAX | UPC_MIN | UPC_CSWAP, 0);
}

/*!
 * \brief function to shutdown a model if needed
 * \ingroup libgetputgrp
 */
void lgp_finalize(){
  return;
}

#define Define_Reducer( NAME, XTYPE, STYPE, RED_FUNC, UPC_FUNC)         \
  XTYPE NAME (XTYPE myval) {                                            \
    static shared STYPE *dst=NULL, * src;                            \
    if (dst==NULL) {                                                 \
      dst = upc_all_alloc(THREADS, sizeof(STYPE));                   \
      src = upc_all_alloc(THREADS, sizeof(STYPE));                      \
    }                                                                   \
    src[MYTHREAD] = myval;                                              \
    upc_barrier;                                                        \
    RED_FUNC(dst,src,UPC_FUNC, THREADS, 1, NULL, UPC_IN_NOSYNC || UPC_OUT_NOSYNC); \
    upc_barrier;                                                        \
    return dst[0]; }

Define_Reducer(lgp_reduce_add_l, int64_t, int64_t, upc_all_reduceL, UPC_ADD)
Define_Reducer(lgp_reduce_min_l, int64_t, int64_t, upc_all_reduceL, UPC_MIN)
Define_Reducer(lgp_reduce_max_l, int64_t, int64_t, upc_all_reduceL, UPC_MAX)

Define_Reducer(lgp_reduce_or_int, int, int, upc_all_reduceL, UPC_OR)

Define_Reducer(lgp_reduce_add_d, double, double, upc_all_reduceD, UPC_ADD)
Define_Reducer(lgp_reduce_min_d, double, double, upc_all_reduceD, UPC_MIN)
Define_Reducer(lgp_reduce_max_d, double, double, upc_all_reduceD, UPC_MAX)




/******************************************************************************************/
/******************************************************************************************/
#elif USE_SHMEM

void lgp_init(int argc, char *argv[]) {
  shmem_init();
  
  time_t now = time(NULL);
  struct tm *date = localtime(&now);
 
  T0_fprintf(stderr,"Bale Version %d (OpenShmem version %d.%d): %04d-%02d-%02d.%02d:%02d\n",
	     BALE_VERSION,
             SHMEM_MAJOR_VERSION, SHMEM_MINOR_VERSION,
             date->tm_year+1990, date->tm_mon+1, date->tm_mday, date->tm_hour, date->tm_min); 
  int i;

  T0_fprintf(stderr,"Command:");
  for(i=0; i<argc;i++){
    T0_fprintf(stderr," %s", argv[i]);
  }
  T0_fprintf(stderr,"\n");

  //THREADS = shmem_n_pes();
  //MYTHREAD = shmem_my_pe();
  setlocale(LC_NUMERIC,"");
}

void lgp_finalize(){
  shmem_finalize();
}
static void *setup_shmem_reduce_workdata(long **psync, size_t xsize) {
  int *work;
  int i;
  
  work=shmem_malloc(_SHMEM_REDUCE_MIN_WRKDATA_SIZE*xsize);
  *psync=shmem_malloc(_SHMEM_REDUCE_SYNC_SIZE*sizeof(long));
  for(i=0;i<_SHMEM_REDUCE_SYNC_SIZE;++i) {
    (*psync)[i]=_SHMEM_SYNC_VALUE;
  }
  shmem_barrier_all();
  return work;
}


/* Macro to define wrapper around shmem reduce functions */
#define Define_Reducer( NAME, XTYPE, STYPE, SHMEM_FUNC)             \
  XTYPE NAME (XTYPE myval) {                                        \
    static STYPE *buff=NULL, *work; static long *sync;              \
    if (buff==NULL) {                                               \
      buff=shmem_malloc(2*sizeof(STYPE));                           \
      work=setup_shmem_reduce_workdata(&sync,sizeof(STYPE));        \
    }                                                               \
    buff[0]=myval;                                                  \
    SHMEM_FUNC(&buff[1],buff,1,0,0,shmem_n_pes(),work,sync);        \
    shmem_barrier_all();                                            \
    return buff[1]; }

/*
long lgp_reduce_add_l(long myval){
  static long *buff=NULL, *work; static long *sync;
  if (buff==NULL) {
    buff=shmem_malloc(2*sizeof(long));
    work=setup_shmem_reduce_workdata(&sync,sizeof(long));
  }
  buff[0]=myval;
  shmem_long_sum_to_all(&buff[1],buff,1,0,0,shmem_n_pes(),work,sync);
  shmem_barrier_all();
  return buff[1];
}
*/
Define_Reducer(lgp_reduce_add_l, int64_t, int64_t, shmem_longlong_sum_to_all)
Define_Reducer(lgp_reduce_min_l, int64_t, int64_t, shmem_longlong_min_to_all)
Define_Reducer(lgp_reduce_max_l, int64_t, int64_t, shmem_longlong_max_to_all)

Define_Reducer(lgp_reduce_add_d, double, double, shmem_double_sum_to_all)
Define_Reducer(lgp_reduce_min_d, double, double, shmem_double_min_to_all)
Define_Reducer(lgp_reduce_max_d, double, double, shmem_double_max_to_all)

Define_Reducer(lgp_reduce_or_int, int, int, shmem_int_or_to_all)
/*!
* \ingroup libgetputgrp
*/
void lgp_shmem_write_upc_array_int64(SHARED int64_t *addr, size_t index, size_t blocksize, int64_t val) {
  int pe;
  size_t local_index;
  int64_t *local_ptr;

  /* asupc_init tests that (long long) == (int64_t) */

  pe = index % shmem_n_pes();
  local_index = (index / shmem_n_pes())*blocksize;

  local_ptr =(int64_t*)(( (char*)addr ) + local_index);

  shmem_int64_p ( local_ptr, val, pe );
}

/*!
* \ingroup libgetputgrp
*/
int64_t lgp_shmem_read_upc_array_int64(const SHARED int64_t *addr, size_t index, size_t blocksize) {
  int pe;
  size_t local_index;
  int64_t *local_ptr;

  /* asupc_init tests that (long long) == (int64_t) */

  pe = index % shmem_n_pes();
  local_index = (index / shmem_n_pes())*blocksize;

  local_ptr =(int64_t*)(( (char*)addr ) + local_index);

  return shmem_int64_g ( local_ptr, pe );
}

#endif

/******************************************************************************************/
/******************************************************************************************/

/*!
  \brief Compute partial sums across threads.  
  In the formulas below, \a m represents <tt>MYTHREAD</tt>.
  \note This function must be called on all threads.
  \param x input value \f$x_m\f$
  \return \f$\sum_{i<=m} x_i\f$ 
* \ingroup libgetputgrp
*/
int64_t lgp_partial_add_l(int64_t x) {

  SHARED int64_t * tmp = lgp_all_alloc(THREADS, sizeof(int64_t));
  int64_t out = 0;
  
  lgp_put_int64(tmp, MYTHREAD, x);

  lgp_barrier();

  for (int i = 0; i <= MYTHREAD; i++) {
    out += lgp_get_int64(tmp, i);
  }

  lgp_barrier();

  return out;
}

/*! 
  \brief Compute prior partial sums (not including this value) across threads.  
  In the formulas below, \a m represents <tt>MYTHREAD</tt>.
  \note This function must be called on all threads.
  \param x input value \f$x_m\f$
  \return \f$\sum_{i<m} x_i\f$ 
  * \ingroup libgetputgrp
  */
int64_t lgp_prior_add_l(int64_t x) {
  return lgp_partial_add_l(x) - x;
}


/*!
 * \brief This routine finds the min average and max of a collection 
 *  of myval's (int64_t's) across all threads
 *
 * This routine is collective and fills in a struct that holds the min average max
 * of the values given by each thread.
 *
 * \param s struct hold the computed reductions 
 * \param myval The value to contributed by MYTHREAD
 * \param dem   the denominator for the average.
 * \return to the minavgmax struct the computed reductions
 * \ingroup libgetputgrp
 *
 */
int64_t lgp_min_avg_max_l(minavgmaxL_t *s, int64_t myval, int64_t dem) {
    long retval=0;

    s->min = lgp_reduce_min_l(myval);
    s->max = lgp_reduce_max_l(myval);
    s->avg = lgp_reduce_add_l(myval) / dem;
    return( retval );
}

/*!
 * \brief This routine finds the min average and max of a collection 
 *  of myval's (int64_t's) across all threads
 *
 * This routine is collective and fills in a struct that holds the min average max
 * of the values given by each thread.
 * \param s struct hold the computed reductions 
 * \param myval The value to contributed by MYTHREAD
 * \param dem   the denominator for the average.
 * \return to the minavgmax struct the computed reductions
 * \ingroup libgetputgrp
 *
 */
int64_t lgp_min_avg_max_d(minavgmaxD_t * s, double myval, int64_t dem){
  long retval = 0;
  s->min = lgp_reduce_min_d(myval);
  s->max = lgp_reduce_max_d(myval);
  s->avg = lgp_reduce_add_d(myval)/dem;  
  return( retval );
}


#if 0
/* utility to print some basic stats about a run */
void dump_header(int argc, char *argv[]) {
  int i;
  char datestr[64];
  time_t dattmp;

  if(MYTHREAD==0) {
    dattmp = time(NULL);
    strcpy(datestr , asctime( localtime( &dattmp ) ) );
        for(i=0; i<strlen(datestr); i++){
           if(datestr[i] == 0xa) 
                   datestr[i] = (char)0;
        }
        fprintf(stderr,"%s: %s\n", argv[0], datestr); 

    fprintf(stderr,"Number of Threads %d\n",THREADS);
    for(i=0; i<argc; i++)
       fprintf(stderr,"%s ",argv[i]);
    fprintf(stderr,"\n");
  }
}
#endif

/*! 
 * \brief This routine uses gettimeofday routine to give access 
 *  to the wall clock timer on most UNIX-like systems.
 * \ingroup libgetputgrp
*/
double wall_seconds() {
  struct timeval tp;
  int retVal = gettimeofday(&tp,NULL);
  if (retVal == -1) { perror("gettimeofday:"); fflush(stderr); }
  return ( (double) tp.tv_sec + (double) tp.tv_usec * 1.e-6 );
}
<|MERGE_RESOLUTION|>--- conflicted
+++ resolved
@@ -56,12 +56,7 @@
   int64_t lindex = index/shmem_n_pes();
   int64_t pe = index % shmem_n_pes();
   //shmem_int64_atomic_add(&ptr[lindex], value, pe);
-<<<<<<< HEAD
   shmem_atomic_add(&ptr[lindex], value, (int)pe);
-  //printf("atomic_add  %ld, to %ld %ld %ld\n", MYTHREAD, pe,  lindex, value);
-=======
-  shmem_atomic_add(&ptr[lindex], value, pe);
->>>>>>> 41befea2
 #elif _CRAYC 
   _amo_aadd(&ptr[index], value);
 #elif __BERKELEY_UPC_RUNTIME__
@@ -80,12 +75,7 @@
   int64_t lindex = index/shmem_n_pes();
   int64_t pe = index % shmem_n_pes();
   //shmem_int64_atomic_add(&ptr[lindex], value, pe);
-<<<<<<< HEAD
   shmem_atomic_add(&ptr[lindex], value, (int)pe);
-  //printf("atomic_add  %ld, to %ld %ld %ld\n", MYTHREAD, pe,  lindex, value);                                                                                                                   
-=======
-  shmem_atomic_add(&ptr[lindex], value, pe);
->>>>>>> 41befea2
 #elif _CRAYC
 #pragma pgas defer_sync
   _amo_aadd_upc(&ptr[index], value);
@@ -125,12 +115,7 @@
   int64_t lindex = index/shmem_n_pes();
   int64_t pe = index % shmem_n_pes();
   //ret = shmem_int64_atomic_fetch_add(&ptr[lindex], value, pe);
-<<<<<<< HEAD
   ret = shmem_atomic_fetch_add(&ptr[lindex], value, (int)pe);
-  //printf("atomic_add  %ld, to %ld %ld %ld was %ld\n", MYTHREAD, pe,  lindex, value, ret);
-=======
-  ret = shmem_atomic_fetch_add(&ptr[lindex], value, pe);
->>>>>>> 41befea2
 #elif _CRAYC
   ret = _amo_afadd(&ptr[index], value);
 #elif __BERKELEY_UPC_RUNTIME__
