/******************************************************************
//
//
//  Copyright(C) 2018, Institute for Defense Analyses
//  4850 Mark Center Drive, Alexandria, VA; 703-845-2500
//  This material may be reproduced by or for the US Government
//  pursuant to the copyright license under the clauses at DFARS
//  252.227-7013 and 252.227-7014.
// 
//
//  All rights reserved.
//  
//  Redistribution and use in source and binary forms, with or without
//  modification, are permitted provided that the following conditions are met:
//    * Redistributions of source code must retain the above copyright
//      notice, this list of conditions and the following disclaimer.
//    * Redistributions in binary form must reproduce the above copyright
//      notice, this list of conditions and the following disclaimer in the
//      documentation and/or other materials provided with the distribution.
//    * Neither the name of the copyright holder nor the
//      names of its contributors may be used to endorse or promote products
//      derived from this software without specific prior written permission.
// 
//  THIS SOFTWARE IS PROVIDED BY THE COPYRIGHT HOLDERS AND CONTRIBUTORS
//  "AS IS" AND ANY EXPRESS OR IMPLIED WARRANTIES, INCLUDING, BUT NOT
//  LIMITED TO, THE IMPLIED WARRANTIES OF MERCHANTABILITY AND FITNESS
//  FOR A PARTICULAR PURPOSE ARE DISCLAIMED. IN NO EVENT SHALL THE
//  COPYRIGHT HOLDER NOR CONTRIBUTORS BE LIABLE FOR ANY DIRECT,
//  INDIRECT, INCIDENTAL, SPECIAL, EXEMPLARY, OR CONSEQUENTIAL DAMAGES
//  (INCLUDING, BUT NOT LIMITED TO, PROCUREMENT OF SUBSTITUTE GOODS OR
//  SERVICES; LOSS OF USE, DATA, OR PROFITS; OR BUSINESS INTERRUPTION)
//  HOWEVER CAUSED AND ON ANY THEORY OF LIABILITY, WHETHER IN CONTRACT,
//  STRICT LIABILITY, OR TORT (INCLUDING NEGLIGENCE OR OTHERWISE)
//  ARISING IN ANY WAY OUT OF THE USE OF THIS SOFTWARE, EVEN IF ADVISED
//  OF THE POSSIBILITY OF SUCH DAMAGE.
// 
*****************************************************************/ 

/*! \file histo.upc
 * \brief Demo program that computes a histogram of uint64_t's
 *  The number of histogram bins should be large enough that they need 
 *  to be spread across the whole machine
 */

#include "histo.h"

/*!
\page histogram_page Histogram
  
The histogram application computes the histogram of a large number
of \f$\tt int64\_t\tt \f$'s into a large number, \f$\tt M \tt \f$, of buckets.

Each processor has an array of updates which are random indicies 
in the range \f$\tt [0:M] \tt \f$.  The job of histogram is to count the number 
of occurances of each index across all PEs. 
We can accomplish this task by creating a distributed array, counts,  of length \f$\tt M \tt \f$ 
and initializing it to zero. Then each PE can run through its list and 
increments the appropriate entry in the count array.
As described, this technique could lead to a race condition 
where two or more PE's simultaneously update the same entry in count. 
Since incrementing an entry is commutative it is independent of the 
order in which the updates are done.
So, doing the updates atomically is sufficient.

Histogram is extremely order and latency tolerant.
We believe it to be representative of a number of PGAS loops are dominated by random puts.
As a buffered communication pattern, we think of it as one-sided pushes.

Usage:
histo [-h][-b count][-M mask][-n num][-T tabsize][-c num]
- -h prints this help message
- -b count is the number of packages in an exstack(2) buffer
- -M mask is the or of 1,2,4,8,16 for the models: agi,exstack,exstack2,conveyor,alternate
- -n num is the number of updates per thread
- -T tabsize is the table size or number of buckets per thread
- -c num number of cores/node is a scaling factor to adjust the update rate to handle multi-core nodes
*/

static void usage(void) {
  T0_fprintf(stderr,"\
Usage:\n\
histo [-h][-b count][-M mask][-n num][-T tabsize][-c num]\n\
- -h prints this help message\n\
- -b count is the number of packages in an exstack(2) buffer\n\
- -M mask is the or of 1,2,4,8,16 for the models: agi,exstack,exstack2,conveyor,alternate\n\
- -T tabsize is the table size or number of buckets per thread\n\
- -c num number of cores/node is a scaling factor to adjust the update rate to handle multi-core nodes\n\
\n");
  lgp_finalize();
  lgp_global_exit(0);
}


int main(int argc, char * argv[]) {
  lgp_init(argc, argv);
  
  int64_t buf_cnt = 1024;
  int64_t models_mask = ALL_Models; // run all the programing models
  int64_t l_num_ups  = 1000000;     // per thread number of requests (updates)
  int64_t lnum_counts = 1000;       // per thread size of the table
  int64_t cores_per_node = 0;       // Default to 0 so it won't give misleading bandwidth numbers

  int64_t i;

  int printhelp = 0;
  int opt; 
  while( (opt = getopt(argc, argv, "hb:M:n:c:T:")) != -1 ) {
    switch(opt) {
    case 'h': printhelp = 1; break;
    case 'b': sscanf(optarg,"%"PRId64"" ,&buf_cnt);  break;
    case 'M': sscanf(optarg,"%"PRId64"" ,&models_mask);  break;
    case 'n': sscanf(optarg,"%"PRId64"" ,&l_num_ups);  break;
    case 'T': sscanf(optarg,"%"PRId64"" ,&lnum_counts);  break;
    case 'c': sscanf(optarg,"%"PRId64"" ,&cores_per_node); break;
    default:  break;
    }
  }
  if( printhelp ) usage(); 

  T0_fprintf(stderr,"Running histo on %d threads\n", THREADS);
  T0_fprintf(stderr,"buf_cnt (number of buffer pkgs)      (-b)= %"PRId64"\n", buf_cnt);
  T0_fprintf(stderr,"Number updates / thread              (-n)= %"PRId64"\n", l_num_ups);
  T0_fprintf(stderr,"Table size / thread                  (-T)= %"PRId64"\n", lnum_counts);
  T0_fprintf(stderr,"models_mask                          (-M)= %"PRId64"\n", models_mask);
  fflush(stderr);


  // Allocate and zero out the counts array
  int64_t num_counts = lnum_counts*THREADS;
  SHARED volatile int64_t * counts = lgp_all_alloc(num_counts, sizeof(int64_t)); assert(counts != NULL);  
  volatile int64_t *lcounts = lgp_local_part(int64_t, counts);
  for(i = 0; i < lnum_counts; i++)
    lcounts[i] = 0L;
  
  // index is a local array of indices into the shared counts array.
  // This is used by the _agi version. 
  // To avoid paying the UPC tax of computing index[i]/THREADS and index[i]%THREADS
  // when using the exstack and conveyor models
  // we also store a packed version that holds the pe (= index%THREADS) and lindx (=index/THREADS)
  int64_t *index   = calloc(l_num_ups, sizeof(int64_t)); assert(index != NULL);
  int64_t *pckindx = calloc(l_num_ups, sizeof(int64_t)); assert(pckindx != NULL);
  int64_t indx, lindx, pe;
  
  srand(MYTHREAD + 120348);
  for(i = 0; i < l_num_ups; i++) {
    //indx = i % num_counts;          //might want to do this for debugging
    indx = rand() % num_counts;
    index[i] = indx;                 
    lindx = indx / THREADS;
    pe  = indx % THREADS;
    pckindx[i]  =  (lindx << 16L) | (pe & 0xffff);
  }
  double volume_per_node = (8*l_num_ups*cores_per_node)*(1.0E-9);
  
  lgp_barrier();

  int64_t use_model;
  double laptime = 0.0;
  double injection_bw = 0.0;
  int64_t num_models = 0L;               // number of models that are executed

  for( use_model=1L; use_model < 32; use_model *=2 ) {

    switch( use_model & models_mask ) {
    case AGI_Model:
      T0_fprintf(stderr,"      AGI: ");
<<<<<<< HEAD
      laptime = histo_agi(index, l_num_ups, (SHARED int64_t *)counts);
=======
      laptime = histo_agi(index, l_num_ups, (SHARED int64_t*)counts);
>>>>>>> 1eeb3733
      num_models++;
      break;
    
    case EXSTACK_Model:
      T0_fprintf(stderr,"  Exstack: ");
      laptime = histo_exstack(pckindx, l_num_ups, (int64_t *)lcounts, buf_cnt);
      num_models++;
      break;

    case EXSTACK2_Model:
      T0_fprintf(stderr," Exstack2: ");
      laptime = histo_exstack2(pckindx, l_num_ups, (int64_t *)lcounts, buf_cnt);
      num_models++;
      break;

    case CONVEYOR_Model:
      T0_fprintf(stderr,"Conveyors: ");
      laptime = histo_conveyor(pckindx, l_num_ups, (int64_t *)lcounts);
      num_models++;
      break;

    case ALTERNATE_Model:
      T0_fprintf(stderr,"There is no alternate model here!\n"); continue;      
      //T0_fprintf(stderr,"Alternate: ");
      //laptime = histo_exstack2_cyclic(pckindx, l_num_ups, lcounts, buf_cnt);
      //laptime = histo_exstack2_goto(pckindx, l_num_ups, lcounts, buf_cnt);
      //laptime = histo_exstack_function(pckindx, l_num_ups, lcounts, buf_cnt);
      //laptime = histo_exstack2_function(pckindx, l_num_ups, lcounts, buf_cnt);
      //num_models++;
      break;

    default:
      continue;

    }
    injection_bw = volume_per_node / laptime;
    T0_fprintf(stderr,"  %8.3lf seconds  %8.3lf GB/s injection bandwidth\n", laptime, injection_bw);
  }

  lgp_barrier();

  // Check the results
  // Assume that the atomic add version will correctly zero out the counts array
  for(i = 0; i < l_num_ups; i++) {
#pragma pgas defer_sync
    lgp_atomic_add((SHARED int64_t *)counts, index[i], -num_models);
  }
  lgp_barrier();

  int64_t num_errors = 0, totalerrors = 0;
  for(i = 0; i < lnum_counts; i++) {
    if(lcounts[i] != 0L) {
      num_errors++;
      if(num_errors < 5)  // print first five errors, report number of errors below
        fprintf(stderr,"ERROR: Thread %d error at %"PRId64" (= %"PRId64")\n", MYTHREAD, i, lcounts[i]);
    }
  }
  totalerrors = lgp_reduce_add_l(num_errors);
  if(totalerrors) {
     T0_fprintf(stderr,"FAILED!!!! total errors = %"PRId64"\n", totalerrors);   
  }
  
  lgp_all_free((SHARED int64_t *)counts);
  free(index);
  free(pckindx);
  lgp_finalize();

  return(totalerrors);
}
<|MERGE_RESOLUTION|>--- conflicted
+++ resolved
@@ -164,11 +164,8 @@
     switch( use_model & models_mask ) {
     case AGI_Model:
       T0_fprintf(stderr,"      AGI: ");
-<<<<<<< HEAD
       laptime = histo_agi(index, l_num_ups, (SHARED int64_t *)counts);
-=======
       laptime = histo_agi(index, l_num_ups, (SHARED int64_t*)counts);
->>>>>>> 1eeb3733
       num_models++;
       break;
     
