--- conflicted
+++ resolved
@@ -105,11 +105,8 @@
   graph_model model = FLAT;
   
   int opt; 
-<<<<<<< HEAD
-  while( (opt = getopt(argc, argv, "b:e:hc:n:M:s:Z:")) != -1 ) {
-=======
-  while( (opt = getopt(argc, argv, "e:FGhc:n:M:s:Z:")) != -1 ) {
->>>>>>> 3c968d77
+
+  while( (opt = getopt(argc, argv, "b:e:FGhc:n:M:s:Z:")) != -1 ) {
     switch(opt) {
     case 'h': printhelp = 1; break;
     case 'b': sscanf(optarg,"%"PRId64"", &buf_cnt);  break;
