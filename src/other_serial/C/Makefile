
#CFLAGS= -O3
LFLAGS= -lm
CC= gcc -Wall ${CFLAGS}

SRC= spmat_utils.h spmat_utils.c 
  SRC+=histo.c 
  SRC+=ig.c 
  SRC+=randperm.c 
  SRC+=toposort.c 
  SRC+=triangle.c 
  SRC+=unionfind.c 
  SRC+=transpose_matrix.c
  SRC+=permute_matrix.c
  SRC+=sssp.c
  SRC+=sssp_dijsktra.c
  SRC+=sssp_bellmanford.c
  SRC+=demo_spmat.c

EXE= histo 
  EXE+=ig 
  EXE+=randperm 
  EXE+=topo 
  EXE+=triangles 
  EXE+=unionfind
  EXE+=transpose_matrix
  EXE+=permute_matrix
  EXE+=sssp
  EXE+=demo_spmat

DOC= mainpage.h Doxyfile

OBJ= spmat_utils.o

GRAPHS= demo.mm 10_ring.mm 2comps.mm

all: spmat_utils.o ${EXE}

spmat_utils.o: spmat_utils.c spmat_utils.h
	${CC} -c spmat_utils.c -lm

demo_spmat: demo_spmat.c spmat_utils.o 
	${CC} demo_spmat.c spmat_utils.o ${LFLAGS} -o demo_spmat

histo: histo.c spmat_utils.o 
	${CC} histo.c spmat_utils.o ${LFLAGS} -o histo

ig: ig.c spmat_utils.o 
	${CC} ig.c spmat_utils.o ${LFLAGS} -o ig

randperm: randperm.c spmat_utils.o
	${CC} randperm.c spmat_utils.o ${LFLAGS} -o randperm

topo: toposort.c spmat_utils.o
	${CC} toposort.c spmat_utils.o ${LFLAGS} -o topo

triangles: triangle.c spmat_utils.o
	${CC} triangle.c spmat_utils.o ${LFLAGS} -o triangles

unionfind: unionfind.c spmat_utils.o
	${CC} unionfind.c spmat_utils.o ${LFLAGS} -o unionfind

permute_matrix: permute_matrix.c spmat_utils.o
	${CC} permute_matrix.c spmat_utils.o ${LFLAGS} -o permute_matrix

transpose_matrix: transpose_matrix.c spmat_utils.o
	${CC} transpose_matrix.c spmat_utils.o ${LFLAGS} -o transpose_matrix

<<<<<<< HEAD
sssp: sssp.c sssp_dijsktra.c sssp_bellmanford.c spmat_utils.o
	${CC} sssp.c sssp_dijsktra.c sssp_bellmanford.c spmat_utils.o ${LFLAGS} -o sssp
=======
sssp: sssp.c sssp_dijsktra.c sssp_delta.c spmat_utils.o
	${CC} -g sssp.c sssp_dijsktra.c sssp_delta.c spmat_utils.o ${LFLAGS} -o sssp
>>>>>>> 79ad1dfb

doc:
	doxygen

ci:
	ci Makefile  ${SRC} ${GRAPHS} ${DOC} runall.sh
co: 
	co ${SRC} ${GRAPHS} ${DOC} runall.sh

tar: 
	mkdir -p Bale_C
	cp Makefile ${SRC} ${GRAPHS} ${DOC} runall.sh Bale_C
	tar cfv Bale_C.tar Bale_C
	rm -r Bale_C

clean:
	rm -f *.out ${EXE} ${OBJ}<|MERGE_RESOLUTION|>--- conflicted
+++ resolved
@@ -66,13 +66,8 @@
 transpose_matrix: transpose_matrix.c spmat_utils.o
 	${CC} transpose_matrix.c spmat_utils.o ${LFLAGS} -o transpose_matrix
 
-<<<<<<< HEAD
-sssp: sssp.c sssp_dijsktra.c sssp_bellmanford.c spmat_utils.o
-	${CC} sssp.c sssp_dijsktra.c sssp_bellmanford.c spmat_utils.o ${LFLAGS} -o sssp
-=======
-sssp: sssp.c sssp_dijsktra.c sssp_delta.c spmat_utils.o
-	${CC} -g sssp.c sssp_dijsktra.c sssp_delta.c spmat_utils.o ${LFLAGS} -o sssp
->>>>>>> 79ad1dfb
+sssp: sssp.c sssp_dijsktra.c sssp_delta.c sssp_bellmanford.c spmat_utils.o
+	${CC} -g sssp.c sssp_dijsktra.c sssp_delta.c sssp_bellmanford.c spmat_utils.o ${LFLAGS} -o sssp
 
 doc:
 	doxygen
