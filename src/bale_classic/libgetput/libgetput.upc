/******************************************************************
//
//
//  Copyright(C) 2019, Institute for Defense Analyses
//  4850 Mark Center Drive, Alexandria, VA; 703-845-2500
//  This material may be reproduced by or for the US Government
//  pursuant to the copyright license under the clauses at DFARS
//  252.227-7013 and 252.227-7014.
// 
//
//  All rights reserved.
//  
//  Redistribution and use in source and binary forms, with or without
//  modification, are permitted provided that the following conditions are met:
//    * Redistributions of source code must retain the above copyright
//      notice, this list of conditions and the following disclaimer.
//    * Redistributions in binary form must reproduce the above copyright
//      notice, this list of conditions and the following disclaimer in the
//      documentation and/or other materials provided with the distribution.
//    * Neither the name of the copyright holder nor the
//      names of its contributors may be used to endorse or promote products
//      derived from this software without specific prior written permission.
// 
//  THIS SOFTWARE IS PROVIDED BY THE COPYRIGHT HOLDERS AND CONTRIBUTORS
//  "AS IS" AND ANY EXPRESS OR IMPLIED WARRANTIES, INCLUDING, BUT NOT
//  LIMITED TO, THE IMPLIED WARRANTIES OF MERCHANTABILITY AND FITNESS
//  FOR A PARTICULAR PURPOSE ARE DISCLAIMED. IN NO EVENT SHALL THE
//  COPYRIGHT HOLDER NOR CONTRIBUTORS BE LIABLE FOR ANY DIRECT,
//  INDIRECT, INCIDENTAL, SPECIAL, EXEMPLARY, OR CONSEQUENTIAL DAMAGES
//  (INCLUDING, BUT NOT LIMITED TO, PROCUREMENT OF SUBSTITUTE GOODS OR
//  SERVICES; LOSS OF USE, DATA, OR PROFITS; OR BUSINESS INTERRUPTION)
//  HOWEVER CAUSED AND ON ANY THEORY OF LIABILITY, WHETHER IN CONTRACT,
//  STRICT LIABILITY, OR TORT (INCLUDING NEGLIGENCE OR OTHERWISE)
//  ARISING IN ANY WAY OUT OF THE USE OF THIS SOFTWARE, EVEN IF ADVISED
//  OF THE POSSIBILITY OF SUCH DAMAGE.
// 
 ********************************************************g483*********/ 
/*! \file libgetput.upc
 * \brief some standard parallel programming support functions
 */
#include "libgetput.h"

#if __UPC__ && __UPC_ATOMIC__ && !( __cray__ || _CRAYC )
// this is relevant for BUPC or GUPC
#include <upc_atomic.h>
upc_atomicdomain_t * lgp_atomic_domain;
#endif


/*!
 * \brief Wrapper for atomic add to help with ifdef noise
 * \ingroup libgetputgrp
 */
void lgp_atomic_add(SHARED int64_t * ptr, int64_t index, int64_t value) {
#if USE_SHMEM
  int64_t lindex = index/shmem_n_pes();
  int64_t pe = index % shmem_n_pes();
  //shmem_int64_atomic_add(&ptr[lindex], value, pe);
  shmem_atomic_add(&ptr[lindex], value, (int)pe);
#elif __cray__ || _CRAYC
  _amo_aadd(&ptr[index], value);
#elif __BERKELEY_UPC_RUNTIME__
  bupc_atomicI64_fetchadd_relaxed(&ptr[index], value);
#elif __UPC__
  upc_atomic_relaxed(lgp_atomic_domain, NULL, UPC_ADD, &ptr[index], &value, NULL);
#endif
}

/*!
 * \brief Wrapper for non-blocking atomic add to help with ifdef noise
 * \ingroup libgetputgrp
 */
void lgp_atomic_add_async(SHARED int64_t * ptr, int64_t index, int64_t value){
#if USE_SHMEM
  int64_t lindex = index/shmem_n_pes();
  int64_t pe = index % shmem_n_pes();
  //shmem_int64_atomic_add(&ptr[lindex], value, pe);
  shmem_atomic_add(&ptr[lindex], value, (int)pe);
#elif __cray__ || _CRAYC
#pragma pgas defer_sync
  _amo_aadd_upc(&ptr[index], value);
#elif __BERKELEY_UPC_RUNTIME__
  bupc_atomicI64_fetchadd_relaxed(&ptr[index], value);
#endif
}

/*!
 * \brief Wrapper for atomic fetch and inc to help with ifdef noise
 * \ingroup libgetputgrp
 */
int64_t lgp_fetch_and_inc(SHARED int64_t * ptr, int64_t index) {
  int64_t ret;
#if USE_SHMEM
  int64_t lindex = index/shmem_n_pes();
  int64_t pe = index % shmem_n_pes();
  //ret = shmem_int64_atomic_fetch_inc(&ptr[lindex], pe);
  ret = shmem_atomic_fetch_inc(&ptr[lindex], (int)pe);
#elif __cray__ || _CRAYC
  ret = _amo_afadd(&ptr[index], 1L);
#elif __BERKELEY_UPC_RUNTIME__
  ret = bupc_atomicI64_fetchadd_relaxed(&ptr[index], 1L);
#elif __UPC__
  upc_atomic_relaxed(lgp_atomic_domain, &ret, UPC_INC, &ptr[index], NULL, NULL);
#endif
  return(ret);
}

/*!
 * \brief Wrapper for atomic fetch and inc to help with ifdef noise
 * \ingroup libgetputgrp
 */
int64_t lgp_fetch_and_add(SHARED int64_t * ptr, int64_t index, int64_t value) {
  int64_t ret;
#if USE_SHMEM
  int64_t lindex = index/shmem_n_pes();
  int64_t pe = index % shmem_n_pes();
  //ret = shmem_int64_atomic_fetch_add(&ptr[lindex], value, pe);
  ret = shmem_atomic_fetch_add(&ptr[lindex], value, (int)pe);
#elif __cray__ || _CRAYC
  ret = _amo_afadd(&ptr[index], value);
#elif __BERKELEY_UPC_RUNTIME__
  ret = bupc_atomicI64_fetchadd_relaxed(&ptr[index], value);
#elif __UPC__
  upc_atomic_relaxed(lgp_atomic_domain, &ret, UPC_ADD, &ptr[index], &value, NULL);
#endif
  return(ret);
}

/*!
 * \brief Wrapper for atomic compare and swap to help with ifdef noise
 * \return the old value
 * \ingroup libgetputgrp
 */
int64_t lgp_cmp_and_swap(SHARED int64_t * ptr, int64_t index, int64_t cmp_val, int64_t swap_val) {
  int64_t ret;
#if USE_SHMEM
  int64_t lindex = index/shmem_n_pes();
  int64_t pe = index % shmem_n_pes();
  //ret = shmem_int64_atomic_compare_swap(&ptr[lindex], cmp_val, swap_val, pe);
  ret = shmem_atomic_compare_swap(&ptr[lindex], cmp_val, swap_val, (int)pe);
#elif __cray__ || _CRAYC
  ret = _amo_acswap_upc(&ptr[index], cmp_val, swap_val);
#elif __BERKELEY_UPC_RUNTIME__
  ret = bupc_atomicI64_cswap_relaxed(&ptr[index], cmp_val, swap_val);
#elif __UPC__
  upc_atomic_relaxed(lgp_atomic_domain, &ret, UPC_CSWAP, &ptr[index], &cmp_val, &swap_val);
#endif
  return(ret);
}


/******************************************************************************************/
/* COLLECTIVES */
/******************************************************************************************/
#if __UPC__

/*!
 * \brief function to print a banner and do initialization if needed.
 * \param argc  from main
 * \param argv  from main
 * \return the old value
 * \ingroup libgetputgrp
 */
void lgp_init(int argc, char *argv[]) {
  
  setlocale(LC_NUMERIC,"");

#if __UPC_ATOMIC__ && !( __cray__ || _CRAYC )
  lgp_atomic_domain = upc_all_atomicdomain_alloc(UPC_INT64, UPC_ADD | UPC_INC | UPC_MAX | UPC_MIN | UPC_CSWAP, 0);
#endif
}


/*!
 * \brief function to shutdown a model if needed
 * \ingroup libgetputgrp
 */
void lgp_finalize(){
  return;
}

#define Define_Reducer( NAME, XTYPE, STYPE, RED_FUNC, UPC_FUNC)         \
  XTYPE NAME (XTYPE myval) {                                            \
    static shared STYPE *dst=NULL, * src;                            \
    if (dst==NULL) {                                                 \
      dst = upc_all_alloc(THREADS, sizeof(STYPE));                   \
      src = upc_all_alloc(THREADS, sizeof(STYPE));                      \
    }                                                                   \
    src[MYTHREAD] = myval;                                              \
    upc_barrier;                                                        \
    RED_FUNC(dst,src,UPC_FUNC, THREADS, 1, NULL, UPC_IN_NOSYNC || UPC_OUT_NOSYNC); \
    upc_barrier;                                                        \
    return dst[0]; }

Define_Reducer(lgp_reduce_add_l, int64_t, int64_t, upc_all_reduceL, UPC_ADD)
Define_Reducer(lgp_reduce_min_l, int64_t, int64_t, upc_all_reduceL, UPC_MIN)
Define_Reducer(lgp_reduce_max_l, int64_t, int64_t, upc_all_reduceL, UPC_MAX)

Define_Reducer(lgp_reduce_or_int, int, int, upc_all_reduceL, UPC_OR)

Define_Reducer(lgp_reduce_add_d, double, double, upc_all_reduceD, UPC_ADD)
Define_Reducer(lgp_reduce_min_d, double, double, upc_all_reduceD, UPC_MIN)
Define_Reducer(lgp_reduce_max_d, double, double, upc_all_reduceD, UPC_MAX)




/******************************************************************************************/
/******************************************************************************************/
#elif USE_SHMEM

void lgp_init(int argc, char *argv[]) {
  shmem_init();
  setlocale(LC_NUMERIC,"");
}

void lgp_finalize(){
  shmem_finalize();
}
static void *setup_shmem_reduce_workdata(long **psync, size_t xsize) {
  int *work;
  int i;
  
  work=shmem_malloc(_SHMEM_REDUCE_MIN_WRKDATA_SIZE*xsize);
  *psync=shmem_malloc(_SHMEM_REDUCE_SYNC_SIZE*sizeof(long));
  for(i=0;i<_SHMEM_REDUCE_SYNC_SIZE;++i) {
    (*psync)[i]=_SHMEM_SYNC_VALUE;
  }
  shmem_barrier_all();
  return work;
}


/* Macro to define wrapper around shmem reduce functions */
#define Define_Reducer( NAME, XTYPE, STYPE, SHMEM_FUNC)             \
  XTYPE NAME (XTYPE myval) {                                        \
    static STYPE *buff=NULL, *work; static long *sync;              \
    if (buff==NULL) {                                               \
      buff=shmem_malloc(2*sizeof(STYPE));                           \
      work=setup_shmem_reduce_workdata(&sync,sizeof(STYPE));        \
    }                                                               \
    buff[0]=myval;                                                  \
    SHMEM_FUNC(&buff[1],buff,1,0,0,shmem_n_pes(),work,sync);        \
    shmem_barrier_all();                                            \
    return buff[1]; }

/*
long lgp_reduce_add_l(long myval){
  static long *buff=NULL, *work; static long *sync;
  if (buff==NULL) {
    buff=shmem_malloc(2*sizeof(long));
    work=setup_shmem_reduce_workdata(&sync,sizeof(long));
  }
  buff[0]=myval;
  shmem_long_sum_to_all(&buff[1],buff,1,0,0,shmem_n_pes(),work,sync);
  shmem_barrier_all();
  return buff[1];
}
*/
Define_Reducer(lgp_reduce_add_l, int64_t, int64_t, shmem_longlong_sum_to_all)
Define_Reducer(lgp_reduce_min_l, int64_t, int64_t, shmem_longlong_min_to_all)
Define_Reducer(lgp_reduce_max_l, int64_t, int64_t, shmem_longlong_max_to_all)

Define_Reducer(lgp_reduce_add_d, double, double, shmem_double_sum_to_all)
Define_Reducer(lgp_reduce_min_d, double, double, shmem_double_min_to_all)
Define_Reducer(lgp_reduce_max_d, double, double, shmem_double_max_to_all)

Define_Reducer(lgp_reduce_or_int, int, int, shmem_int_or_to_all)

/*!
* \ingroup libgetputgrp
*/
void lgp_shmem_write_upc_array_int64(SHARED int64_t *addr, size_t index, size_t blocksize, int64_t val) {
  int pe;
  size_t local_index;
  int64_t *local_ptr;


  pe = index % shmem_n_pes();
  local_index = (index / shmem_n_pes())*blocksize;

  local_ptr =(int64_t*)(( (char*)addr ) + local_index);

  shmem_int64_p ( local_ptr, val, pe );
}

void lgp_shmem_write_upc_array_double(SHARED double *addr, size_t index, size_t blocksize, double val) {
  int pe;
  size_t local_index;
  double *local_ptr;


  pe = index % shmem_n_pes();
  local_index = (index / shmem_n_pes())*blocksize;

  local_ptr =(double*)(( (char*)addr ) + local_index);

  shmem_double_p ( local_ptr, val, pe );
}

<<<<<<< HEAD
=======

>>>>>>> 58e8fca0
/*!
* \ingroup libgetputgrp
*/
int64_t lgp_shmem_read_upc_array_int64(const SHARED int64_t *addr, size_t index, size_t blocksize) {
  int pe;
  size_t local_index;
  int64_t *local_ptr;


  pe = index % shmem_n_pes();
  local_index = (index / shmem_n_pes())*blocksize;

  local_ptr =(int64_t*)(( (char*)addr ) + local_index);

  return shmem_int64_g ( local_ptr, pe );
}

/*!
* \ingroup libgetputgrp
*/
double lgp_shmem_read_upc_array_double(const SHARED double *addr, size_t index, size_t blocksize) {
  int pe;
  size_t local_index;
  double *local_ptr;

  /* asupc_init tests that (long long) == (int64_t) */

  pe = index % shmem_n_pes();
  local_index = (index / shmem_n_pes())*blocksize;

  local_ptr =(double*)(( (char*)addr ) + local_index);

  return shmem_int64_g ( local_ptr, pe );
}

#endif

/******************************************************************************************/
/******************************************************************************************/

/*!
  \brief Compute partial sums across threads.  
  In the formulas below, \a m represents <tt>MYTHREAD</tt>.
  \note This function must be called on all threads.
  \param x input value \f$x_m\f$
  \return \f$\sum_{i<=m} x_i\f$ 
* \ingroup libgetputgrp
*/
int64_t lgp_partial_add_l(int64_t x) {

  SHARED int64_t * tmp = lgp_all_alloc(THREADS, sizeof(int64_t));
  int64_t out = 0;
  
  lgp_put_int64(tmp, MYTHREAD, x);

  lgp_barrier();

  for (int i = 0; i <= MYTHREAD; i++) {
    out += lgp_get_int64(tmp, i);
  }

  lgp_barrier();

  return out;
}

/*! 
  \brief Compute prior partial sums (not including this value) across threads.  
  In the formulas below, \a m represents <tt>MYTHREAD</tt>.
  \note This function must be called on all threads.
  \param x input value \f$x_m\f$
  \return \f$\sum_{i<m} x_i\f$ 
  * \ingroup libgetputgrp
  */
int64_t lgp_prior_add_l(int64_t x) {
  return lgp_partial_add_l(x) - x;
}


/*!
 * \brief This routine finds the min average and max of a collection 
 *  of myval's (int64_t's) across all threads
 *
 * This routine is collective and fills in a struct that holds the min average max
 * of the values given by each thread.
 *
 * \param s struct hold the computed reductions 
 * \param myval The value to contributed by MYTHREAD
 * \param dem   the denominator for the average.
 * \return to the minavgmax struct the computed reductions
 * \ingroup libgetputgrp
 *
 */
int64_t lgp_min_avg_max_l(minavgmaxL_t *s, int64_t myval, int64_t dem) {
    long retval=0;

    s->min = lgp_reduce_min_l(myval);
    s->max = lgp_reduce_max_l(myval);
    s->avg = lgp_reduce_add_l(myval) / dem;
    return( retval );
}

/*!
 * \brief This routine finds the min average and max of a collection 
 *  of myval's (int64_t's) across all threads
 *
 * This routine is collective and fills in a struct that holds the min average max
 * of the values given by each thread.
 * \param s struct hold the computed reductions 
 * \param myval The value to contributed by MYTHREAD
 * \param dem   the denominator for the average.
 * \return to the minavgmax struct the computed reductions
 * \ingroup libgetputgrp
 *
 */
int64_t lgp_min_avg_max_d(minavgmaxD_t * s, double myval, int64_t dem){
  long retval = 0;
  s->min = lgp_reduce_min_d(myval);
  s->max = lgp_reduce_max_d(myval);
  s->avg = lgp_reduce_add_d(myval)/dem;  
  return( retval );
}


#if 0
/* utility to print some basic stats about a run */
void dump_header(int argc, char *argv[]) {
  int i;
  char datestr[64];
  time_t dattmp;

  if(MYTHREAD==0) {
    dattmp = time(NULL);
    strcpy(datestr , asctime( localtime( &dattmp ) ) );
        for(i=0; i<strlen(datestr); i++){
           if(datestr[i] == 0xa) 
                   datestr[i] = (char)0;
        }
        fprintf(stderr,"%s: %s\n", argv[0], datestr); 

    fprintf(stderr,"Number of Threads %d\n",THREADS);
    for(i=0; i<argc; i++)
       fprintf(stderr,"%s ",argv[i]);
    fprintf(stderr,"\n");
  }
}
#endif



/*! 
 * \brief This routine uses gettimeofday routine to give access 
 *  to the wall clock timer on most UNIX-like systems.
 * \ingroup libgetputgrp
*/
double wall_seconds() {
  struct timeval tp;
  int retVal = gettimeofday(&tp,NULL);
  if (retVal == -1) { perror("gettimeofday:"); fflush(stderr); }
  return ( (double) tp.tv_sec + (double) tp.tv_usec * 1.e-6 );
}


#define LGP_RAND_MAX 281474976710656

void lgp_rand_seed(int64_t seed){
  srand48(seed + 1 + MYTHREAD);
}

/*! \brief return a random integer mod N.
 */
int64_t lgp_rand_int64(int64_t N){
  assert(N < LGP_RAND_MAX);
  return((int64_t)(drand48()*N));
}

double lgp_rand_double(){
  return(drand48());
}<|MERGE_RESOLUTION|>--- conflicted
+++ resolved
@@ -298,10 +298,6 @@
   shmem_double_p ( local_ptr, val, pe );
 }
 
-<<<<<<< HEAD
-=======
-
->>>>>>> 58e8fca0
 /*!
 * \ingroup libgetputgrp
 */
