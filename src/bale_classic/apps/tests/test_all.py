# Script for unit testing bale.
# The unit tests are run in some of our Docker containers and one of those containers only has python3.5.
# Let's keep this file at python 3.5!

import subprocess
import os

def run_command(cmd):
  ret = subprocess.run(cmd,shell=True, stdout=subprocess.DEVNULL, stderr=subprocess.DEVNULL)
  return(ret.returncode)

def determine_launcher(launcher):
  if launcher != "":
    return(""+launcher+" -n {0} {1} {2}")
  ret = run_command('srun --help')
  if ret == 0: return('srun -n {0} {1} {2}')
  ret = run_command('aprun --help')
  if ret == 0: return('aprun -n {0} {1} {2}')
  ret = run_command('oshrun --help')
  if ret == 0: return('oshrun -n {0} {1} {2}')
  ret = run_command('upcrun --help')
  if ret == 0: return('upcrun -n {0} {1} {2}')
  return("{2} -n {0} {1} --")

# parameters to this script are handled in conftest.py
# --path : specify a path to executables
<<<<<<< HEAD
def test_all(path, node_range, implementation_mask):
  #apps = ["histo", "ig", "topo", "randperm", "transpose_matrix", "permute_matrix", "triangles"]
  #apps = ['triangles']
  #apps = ["histo"]
  apps = ["histo", "sssp"]
  launcher = determine_launcher()
  #print(launcher)
  if node_range is not None:
    #print(type(node_range))
=======
def test_all(path, launcher_cmd, launcher_opts, node_range, implementation_mask):
  print(path)
  apps = []
  apps.append("histo")
  apps.append("ig")
  apps.append("randperm")
  apps.append("transpose_matrix")
  apps.append("permute_matrix")
  apps.append("topo")
  apps.append("triangles")
  #apps.append("sssp")
  apps.append("write_sparse_matrix")

  launcher = determine_launcher(launcher_cmd)
    
  if node_range != "":
>>>>>>> 514ac775
    l = [int(i) for i in node_range.split(',')]
    if len(l) == 2:
      node_range = range(l[0],l[1])
    if len(l) == 3:
      node_range = range(l[0],l[1],l[2])
    else:
      print("Error")
      return()
  else:
    node_range = range(1,4)

  print()
  for app in apps:
    runs = []
    runs.append("--help ")
    if app == 'histo' or app == 'ig' or app == 'randperm':
      runs.append("-b 10 -n 2 ")
      runs.append("-b 16 -n 1000 ")
      runs.append("-b 35 -n 813 ")
      runs.append("-b 24 -n 2509 ")
    if app == 'histo' or app == 'ig':
      runs.append("-b 35 -n 2344 -T 10 ")
      runs.append("-b 120 -n 1998 -T 10000 ")
    if app == 'topo' or app == 'transpose_matrix' or app == 'permute_matrix' or app == 'triangles' or app == 'sssp':
      runs.append("-b 120 -n 1000 -F -z 2 ")
      runs.append("-b 120 -n 1042 -G -z 4 ")
      runs.append("-b 31 -n 3079 -F -z 4 ")
      runs.append("-b 31 -n 3042 -F -z 6 ")
      runs.append("-b 140 -n 4442 -F -z 20 ")
      runs.append("-b 64 -n 834 -F -d ")
      runs.append("-b 64 -n 834 -F -w ")
      runs.append("-b 64 -n 834 -F -l ")
      runs.append("-b 64 -n 834 -F -d -w ")
      runs.append("-b 64 -n 834 -F -w -l ")
      runs.append("-b 64 -n 834 -F -d -l -w ")

    if app == 'topo':
      if os.path.exists("../../../example_matrices/toposort_input.mm"):
        runs.append("-f ../../../example_matrices/toposort_input.mm")

    if app == 'triangles' or app == 'transpose_matrix' or app == 'permute_matrix':
      runs.append("-b 244 -K 0:3x4x5 ")
      runs.append("-b 244 -K 1:3x4x5 ")
      runs.append("-b 244 -K 2:3x4x5 ")
      runs.append("-b 345 -K 0:2x4x7 ")
      runs.append("-b 345 -K 1:2x4x7 ")
      runs.append("-b 345 -K 2:2x4x7 ")    
      if os.path.exists("../../../example_matrices/"):
        runs.append("-b 44 -f ../../../example_matrices/undirected_flat_100.mm")
        runs.append("-b 44 -f ../../../example_matrices/undirected_geometric_100.mm")
        if app != 'triangles':
          runs.append("-b 44 -f ../../../example_matrices/directed_flat_100.mm")
          runs.append("-b 44 -f ../../../example_matrices/directed_geometric_100.mm")
<<<<<<< HEAD
    if app == 'sssp':
      runs.append("-n 100")
          
=======

    print()
    print("*************************************************************")
>>>>>>> 514ac775
    for pes in node_range:
      if pes == 0: continue
      for run in runs:
        cmd = launcher.format(pes, launcher_opts, os.path.join(path,app)) +" "+run+" -M "+implementation_mask
        print(launcher.format(pes, launcher_opts, app)+" "+run+" -M "+implementation_mask)
        ret = run_command(cmd)
        assert(ret == 0)


<|MERGE_RESOLUTION|>--- conflicted
+++ resolved
@@ -24,17 +24,6 @@
 
 # parameters to this script are handled in conftest.py
 # --path : specify a path to executables
-<<<<<<< HEAD
-def test_all(path, node_range, implementation_mask):
-  #apps = ["histo", "ig", "topo", "randperm", "transpose_matrix", "permute_matrix", "triangles"]
-  #apps = ['triangles']
-  #apps = ["histo"]
-  apps = ["histo", "sssp"]
-  launcher = determine_launcher()
-  #print(launcher)
-  if node_range is not None:
-    #print(type(node_range))
-=======
 def test_all(path, launcher_cmd, launcher_opts, node_range, implementation_mask):
   print(path)
   apps = []
@@ -51,7 +40,6 @@
   launcher = determine_launcher(launcher_cmd)
     
   if node_range != "":
->>>>>>> 514ac775
     l = [int(i) for i in node_range.split(',')]
     if len(l) == 2:
       node_range = range(l[0],l[1])
@@ -105,15 +93,11 @@
         if app != 'triangles':
           runs.append("-b 44 -f ../../../example_matrices/directed_flat_100.mm")
           runs.append("-b 44 -f ../../../example_matrices/directed_geometric_100.mm")
-<<<<<<< HEAD
     if app == 'sssp':
       runs.append("-n 100")
           
-=======
-
     print()
     print("*************************************************************")
->>>>>>> 514ac775
     for pes in node_range:
       if pes == 0: continue
       for run in runs:
