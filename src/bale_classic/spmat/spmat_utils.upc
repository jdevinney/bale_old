--- conflicted
+++ resolved
@@ -120,7 +120,7 @@
 }
 
 
-<<<<<<< HEAD
+#if 0
 /*! \brief writes a sparse matrix to a file in Matrix Market format
  * \param A pointer to the sparse matrix
  * \param name the filename to written to
@@ -426,8 +426,7 @@
   sort_nonzeros(A);
   return(A);
 }
-=======
->>>>>>> 73b9f3dd
+#endif
 
 /*! \brief checks that the sparse matrix is lower triangluar
  * \param A pointer to the sparse matrix
@@ -1629,10 +1628,6 @@
   free(T->col);
 }
 
-<<<<<<< HEAD
-/*! 
- * \brief Append a triple to a triples_t struct and expand the storage if necessary
-=======
 void clear_spmat_dataset(spmat_dataset_t * spd){
   free(spd->dirname);
   free(spd->nrows_in_file);
@@ -1642,7 +1637,6 @@
 }
 /*! \brief Append a triple to a triples_t struct and expand the storage if necessary
  *
->>>>>>> 73b9f3dd
  * \param T The triples_t struct
  * \param row The row index of the triple
  * \param col The column index of the triples
@@ -1750,14 +1744,10 @@
   return(A);
 }
 
-<<<<<<< HEAD
 /*!
  * \brief debugging routine to print a matrix to stdout
  * \param A the sparsemat
  */
-=======
-
->>>>>>> 73b9f3dd
 void print_matrix(sparsemat_t * A){
   int64_t i, j;
   
