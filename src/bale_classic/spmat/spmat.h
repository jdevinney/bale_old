/******************************************************************
//
//
//  Copyright(C) 2020, Institute for Defense Analyses
//  4850 Mark Center Drive, Alexandria, VA; 703-845-2500
//  This material may be reproduced by or for the US Government
//  pursuant to the copyright license under the clauses at DFARS
//  252.227-7013 and 252.227-7014.
// 
//
//  All rights reserved.
//  
//  Redistribution and use in source and binary forms, with or without
//  modification, are permitted provided that the following conditions are met:
//    * Redistributions of source code must retain the above copyright
//      notice, this list of conditions and the following disclaimer.
//    * Redistributions in binary form must reproduce the above copyright
//      notice, this list of conditions and the following disclaimer in the
//      documentation and/or other materials provided with the distribution.
//    * Neither the name of the copyright holder nor the
//      names of its contributors may be used to endorse or promote products
//      derived from this software without specific prior written permission.
// 
//  THIS SOFTWARE IS PROVIDED BY THE COPYRIGHT HOLDERS AND CONTRIBUTORS
//  "AS IS" AND ANY EXPRESS OR IMPLIED WARRANTIES, INCLUDING, BUT NOT
//  LIMITED TO, THE IMPLIED WARRANTIES OF MERCHANTABILITY AND FITNESS
//  FOR A PARTICULAR PURPOSE ARE DISCLAIMED. IN NO EVENT SHALL THE
//  COPYRIGHT HOLDER NOR CONTRIBUTORS BE LIABLE FOR ANY DIRECT,
//  INDIRECT, INCIDENTAL, SPECIAL, EXEMPLARY, OR CONSEQUENTIAL DAMAGES
//  (INCLUDING, BUT NOT LIMITED TO, PROCUREMENT OF SUBSTITUTE GOODS OR
//  SERVICES; LOSS OF USE, DATA, OR PROFITS; OR BUSINESS INTERRUPTION)
//  HOWEVER CAUSED AND ON ANY THEORY OF LIABILITY, WHETHER IN CONTRACT,
//  STRICT LIABILITY, OR TORT (INCLUDING NEGLIGENCE OR OTHERWISE)
//  ARISING IN ANY WAY OUT OF THE USE OF THIS SOFTWARE, EVEN IF ADVISED
//  OF THE POSSIBILITY OF SUCH DAMAGE.
// 
 *****************************************************************/ 
/*! \file spmat.h
 * \brief The header file for spmat library.
 * \ingroup spmatgrp
 */ 
#ifndef spmat_INCLUDED
#define spmat_INCLUDED

#include <stdio.h>
#include <stdlib.h>
#include <stdint.h>
#include <convey.h>
#include <libgetput.h>
#include "spmat_enums.h"


/*!
 * \brief A structure to hold a sparse matrix.
 *
 * We use a distributed version of the standard Compressed Sparse Row (CSR) format.  
 * In most cases we don't have values in the sparse matrix.
 * For example, in toposort we only track the positions of the nonzeros,
 * in permute matrix or transpose matrix having values would only double the size
 * of messages. In some apps we store simple graphs in the matrix.
 * In these cases, the value pointer will be NULL.
 * For sssp, we store weighted directed graph in the matrix, so we do need values.
 * We only support values that are doubles.
 *
 * We store the nonzeros with affinity by rows.  That is, if row i has
 * affinity to PE t, then all the nonzeros in row i also have affinity 
 * to PE t. 
 * We used a striped layout for affinity.  
 * That is, row i has affinity to PE (i % NPES).
 *
 * We call a matrix "tidy" if the column indices of nonzeros in every
 * row are sorted in ascending order.
 *
 *  \ingroup spmatgrp
 */
typedef struct sparsemat_t {
  int64_t local;                //!< 0/1 flag specifies whether this is a local or distributed matrix
  int64_t numrows;              //!< the total number of rows in the matrix
  int64_t lnumrows;             //!< the number of rows on this PE 
                                // note lnumrows = (numrows / NPES) + {0 or 1} 
                                //    depending on numrows % NPES  
  int64_t numcols;              //!< the nonzeros have values between 0 and numcols
  int64_t nnz;                  //!< total number of nonzeros in the matrix
  int64_t lnnz;                 //!< the number of nonzeros on this PE
  SHARED int64_t * offset;      //!< the row offsets into the array of nonzeros
  int64_t * loffset;            //!< the row offsets for the row with affinity to this PE
  SHARED int64_t * nonzero;     //!< the global array of column indices of nonzeros
  int64_t * lnonzero;           //!< local array of column indices (for rows on this PE).
  SHARED double * value;        //!< the global array of values of nonzeros. Optional.
  double * lvalue;              //!< local array of values (values for rows on this PE)
}sparsemat_t;


/*! \brief holds the length and the elements in a SHARED array of doubles */
typedef struct d_array_t {
  int64_t num;                  //!< the total number of entries in the array
  int64_t lnum;                 //!< the number of entries on this PE. lnum = (num / NPES) + {0 or 1}
  SHARED double * entry;        //!< the shared array, striped across PE's
  double * lentry;              //!< the localized part of the shared array
} d_array_t;

// TODO is this used
/*! \brief unused */
typedef struct triples_t {
  int64_t * row;    //!< unused
  int64_t * col;    //!< unused
  double * val;    //!< unused
  int64_t numrows;    //!< unused
  int64_t lnumrows;    //!< unused
  int64_t numcols;    //!< unused
  int64_t lnnz;    //!< unused
  int64_t nalloc;    //!< unused
} triples_t;


/*!
\brief structure to work with weighted edges as a triple.
*/
typedef struct w_edge_t{
  int64_t row;          //!< row
  int64_t col;          //!< col
  double val;           //!< value of M[row,col]
}w_edge_t;



/*!
\brief structure to work with unweighted edges as a tuple.
We take the value of M[row,col] to be 1.
*/
typedef struct edge_t{
  int64_t row;          //!< row
  int64_t col;          //!< col
}edge_t;

/*!
\brief structure to work the non-zeros as a list of edges.
This is a convenient format for reading and writing to files
*/
typedef struct edge_list_t{
  edge_t * edges;       //!< pointer to a array of edges
  w_edge_t *wedges;     //!< pointer to a array of weighted edges
  int64_t nalloc;       //!< number of elements allocated for the array
  int64_t num;          //!< number of elements in the array
}edge_list_t;

/*!
\brief struct use while sorting a row in a matrix with values
*/
typedef struct col_val_t{
   int64_t col;         //!< col
   double value;        //!< val
}col_val_t;

/*!  
\brief struct to represent a point on the plane. (for geometric graphs)
*/
typedef struct point_t{
  double x;             //!< x
  double y;             //!< y
}point_t;

<<<<<<< HEAD
/*!
\brief A structure to experiment with an iterator that walks across a row of a sparsemat.
\ingroup spmatgrp
*/
=======

typedef struct spmat_dataset_t{
  int64_t nwriters;
  int64_t lnumrows;
  int64_t numrows;
  int64_t numcols;
  int64_t nnz;
  int values;
  int64_t io_rank;
  int64_t global_first_row;
  char * dirname;
  FILE * nnzfp;
  FILE * valfp;
  
  // only used when reading
  int64_t first_file;
  uint64_t nfiles;
  int64_t * nrows_in_file;
  int64_t * nrows_read_in_file;
  int64_t start_row_first_file;
  int64_t first_file_offset;
  int64_t * rowcnt;
  int file_open;
  int64_t current_file;
  int64_t current_row_in_file;
  int64_t current_row;
  int64_t * global_first_row_to_me;
  
}spmat_dataset_t;

/*! \struct nxnz_t spmat.h
 * \brief A structure to experiment with an iterator that walks across a row of a sparsemat.
 * \ingroup spmatgrp
 */
>>>>>>> 73b9f3dd
typedef struct nxnz_t {  //!< next nonzero struct
  sparsemat_t * mat;     //!< the matrix in question
  int64_t row;           //!< the row of the matrix, used to init and to check for consistent usage.
  int64_t first;         //!< the index of the first nonzero in the row
  int64_t idx;           //!< the current idx
  int64_t stop;          //!< the index of the first nonzero in the next row
  int64_t col;           //!< a place to put the nonzero (ie the column of the nonzero)
  //int64_t val;         //   a place to put the value of the nonzero (if we used them).
}nxnz_t;

nxnz_t * init_nxnz(sparsemat_t * mat);
void first_l_nxnz( nxnz_t *nxz, int64_t l_row );
bool has_l_nxnz( nxnz_t *nxz, int64_t l_row );
void incr_l_nxnz( nxnz_t *nxz, int64_t l_row );

void first_S_nxnz( nxnz_t *nxz, int64_t S_row );
bool has_S_nxnz( nxnz_t *nxz, int64_t S_row );
void incr_S_nxnz( nxnz_t *nxz, int64_t S_row );

int64_t rowcount_l( sparsemat_t *mat, int64_t l_row );
int64_t rowcount_S( sparsemat_t *mat, int64_t S_row );

int64_t             append_edge(edge_list_t * el, int64_t row, int64_t col);
int64_t             append_weighted_edge(edge_list_t * el, int64_t row, int64_t col, double val);
// TODO is this used
int64_t             append_triple(triples_t * T, int64_t row, int64_t col, double val);

int64_t             calculate_num_triangles(int kron_mode, int * kron_spec, int kron_num);
void                clear_edge_list(edge_list_t * el);
void                clear_matrix(sparsemat_t * mat);
<<<<<<< HEAD

// TODO is this used
=======
void                clear_spmat_dataset(spmat_dataset_t * spd);
>>>>>>> 73b9f3dd
void                clear_triples(triples_t * T);

int                 compare_matrix(sparsemat_t *lmat, sparsemat_t *rmat);
sparsemat_t *       copy_matrix(sparsemat_t *srcmat);

sparsemat_t *       direct_undirected_graph(sparsemat_t * L);

sparsemat_t *       erdos_renyi_random_graph(int64_t n, double p, edge_type edge_type, self_loops loops, uint64_t seed);
sparsemat_t *       gen_star_graph(int64_t m, int mode);
sparsemat_t *       generate_kronecker_graph_from_spec(int mode, int * spec, int num);
sparsemat_t *       geometric_random_graph(int64_t n, double r, edge_type edge_type, self_loops loops, uint64_t seed, SHARED point_t ** out_points);


edge_list_t *       init_edge_list(int64_t nalloc, int weighted);
sparsemat_t *       init_matrix(int64_t numrows, int64_t numcols, int64_t nnz_this_thread, int weighted);
// TODO is this used
triples_t *         init_triples(int64_t numrows, int64_t numcols, int64_t lnnz, int weighted);
sparsemat_t *       init_local_matrix(int64_t numrows, int64_t numcols, int64_t nnz);

int                 is_upper_triangular(sparsemat_t *A, int64_t unit_diagonal);
int                 is_lower_triangular(sparsemat_t *A, int64_t unit_diagonal);
int                 is_perm(SHARED int64_t * perm, int64_t N);

sparsemat_t *       kronecker_product_of_stars(int64_t M, int64_t * m, int mode);
sparsemat_t *       kronecker_product_graph_local(sparsemat_t * B, sparsemat_t * C);
sparsemat_t *       kronecker_product_graph_dist(sparsemat_t * B, sparsemat_t * C);

sparsemat_t *       permute_matrix(sparsemat_t * A, SHARED int64_t *rperminv, SHARED int64_t *cperminv);
sparsemat_t *       permute_matrix_conveyor(sparsemat_t * A, SHARED int64_t * rperminv, SHARED int64_t * cperminv);
sparsemat_t *       permute_matrix_exstack2(sparsemat_t * A, SHARED int64_t * rperminv, SHARED int64_t * cperminv, int64_t buf_cnt);
sparsemat_t *       permute_matrix_exstack(sparsemat_t * A, SHARED int64_t * rperminv, SHARED int64_t * cperminv, int64_t buf_cnt);
sparsemat_t *       permute_matrix_agp(sparsemat_t * A, SHARED int64_t * rperminv, SHARED int64_t * cperminv);

void                print_matrix(sparsemat_t * A);

SHARED int64_t *    rand_permp(int64_t N, int seed);
SHARED int64_t *    rand_permp_conveyor(int64_t N, int seed);
SHARED int64_t *    rand_permp_exstack2(int64_t N, int seed, int64_t buf_cnt);
SHARED int64_t *    rand_permp_exstack(int64_t N, int seed, int64_t buf_cnt);
SHARED int64_t *    rand_permp_agp(int64_t N, int seed);
sparsemat_t *       random_graph(int64_t n, graph_model model, edge_type edge_type, self_loops loops,
                                 double edge_density, int64_t seed);

void                resolve_edge_prob_and_nz_per_row(double * edge_prob, double * nz_per_row, int64_t numrows, edge_type edge_type, self_loops loops);

int                 spmat_compare_doubles(double a, double b);
  
sparsemat_t *       transpose_matrix(sparsemat_t * A);
sparsemat_t *       transpose_matrix_conveyor(sparsemat_t * A);
sparsemat_t *       transpose_matrix_exstack2(sparsemat_t * A, int64_t buf_cnt);
sparsemat_t *       transpose_matrix_exstack(sparsemat_t * A, int64_t buf_cnt);
sparsemat_t *       transpose_matrix_agp(sparsemat_t * A);
// TODO is this used
sparsemat_t *       triples_to_sparsemat(triples_t * T);




/* read and write sparse matrix (binary format) routines */
spmat_dataset_t *   open_sparse_matrix_read(char * dirname, int64_t nreaders);
spmat_dataset_t *   open_sparse_matrix_write(char * dirname, sparsemat_t * A);
int64_t             read_nonzeros_buffer(spmat_dataset_t * spd, int64_t * buf,
                                         double * vbuf, int64_t buf_size);

void                read_row_info(spmat_dataset_t * spd);
sparsemat_t *       read_matrix_mm_to_dist(char * name);
sparsemat_t *       read_sparse_matrix_agp(char * datadir, int64_t nreaders);
sparsemat_t *       read_sparse_matrix_exstack(char * datadir, int64_t nreaders, int64_t buf_cnt);
spmat_dataset_t *   read_sparse_matrix_metadata(char * dirname);

void                write_row_info(spmat_dataset_t * spd, sparsemat_t * A);

int                 write_matrix_mm(sparsemat_t * A, char * name);
int                 write_sparse_matrix_agp(char * dirname, sparsemat_t * A);
int64_t             write_sparse_matrix_exstack( char * datadir, sparsemat_t * mat, int64_t buf_cnt);
int                 write_sparse_matrix_metadata(spmat_dataset_t * spd);

int64_t tril(sparsemat_t * A, int64_t k);
int64_t triu(sparsemat_t * A, int64_t k);


sparsemat_t * gen_erdos_renyi_graph_dist_naive(int n, double p, int64_t unit_diag, int64_t mode, uint64_t seed);         // TODO delete?
sparsemat_t * gen_erdos_renyi_graph_dist(int n, double p, int64_t unit_diag, int64_t mode, uint64_t seed);               // TODO delete?
sparsemat_t * gen_erdos_renyi_graph_triangle_dist(int n, double p, int64_t unit_diag, int64_t lower, uint64_t seed);     // TODO delete?


int sort_nonzeros( sparsemat_t *mat);
int nz_comp(const void *a, const void *b);
int point_comp(const void *a, const void *b);
int col_val_comp(const void *a, const void *b);
//int dbl_comp(const void *a, const void *b);
int edge_comp(const void *a, const void *b);
int w_edge_comp(const void *a, const void *b);

d_array_t * init_d_array(int64_t num); 
d_array_t * copy_d_array(d_array_t *S);
void        set_d_array(d_array_t * A, double v);
int64_t     replace_d_array(d_array_t * D, d_array_t *S);
void        clear_d_array(d_array_t *A);

#endif
<|MERGE_RESOLUTION|>--- conflicted
+++ resolved
@@ -160,12 +160,6 @@
   double y;             //!< y
 }point_t;
 
-<<<<<<< HEAD
-/*!
-\brief A structure to experiment with an iterator that walks across a row of a sparsemat.
-\ingroup spmatgrp
-*/
-=======
 
 typedef struct spmat_dataset_t{
   int64_t nwriters;
@@ -200,7 +194,6 @@
  * \brief A structure to experiment with an iterator that walks across a row of a sparsemat.
  * \ingroup spmatgrp
  */
->>>>>>> 73b9f3dd
 typedef struct nxnz_t {  //!< next nonzero struct
   sparsemat_t * mat;     //!< the matrix in question
   int64_t row;           //!< the row of the matrix, used to init and to check for consistent usage.
@@ -231,12 +224,9 @@
 int64_t             calculate_num_triangles(int kron_mode, int * kron_spec, int kron_num);
 void                clear_edge_list(edge_list_t * el);
 void                clear_matrix(sparsemat_t * mat);
-<<<<<<< HEAD
-
-// TODO is this used
-=======
+
+// TODO is this used
 void                clear_spmat_dataset(spmat_dataset_t * spd);
->>>>>>> 73b9f3dd
 void                clear_triples(triples_t * T);
 
 int                 compare_matrix(sparsemat_t *lmat, sparsemat_t *rmat);
