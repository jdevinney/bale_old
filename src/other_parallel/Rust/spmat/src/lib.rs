--- conflicted
+++ resolved
@@ -483,12 +483,6 @@
     /// * filename the filename to written to
     pub fn write_mm_file(&self, filename: &str) -> Result<(), Error> {
         // use a new conveyor, not the one in the SparseMat, to avoid borrow issues
-<<<<<<< HEAD
-        let convey = Convey::new().expect("conveyor initialization failed");
-        let my_rank = convey.my_rank;
-        let file_rc = Rc::new(RefCell::new(if my_rank == 0 {
-            let mut file = File::create(&filename)?;
-=======
         let my_rank = self.my_rank();
         let file = if my_rank > 0 {
             Rc::new(RefCell::new(None))
@@ -497,7 +491,6 @@
             Rc::new(RefCell::new(Some(File::create(path)?)))
         };
         if let Some(mut f) = file.borrow().as_ref() {
->>>>>>> 941e616f
             if let Some(_) = &self.value {
                 writeln!(f, "%%MatrixMarket matrix coordinate real general")
                     .expect("can't write .mm file");
@@ -514,22 +507,12 @@
         {
             let mut session = Convey::begin(|entry: Entry, _from_rank| {
                 // only rank 0 will ever get asked to do this
-<<<<<<< HEAD
-                if let Some(mut file) = file_rc.borrow_mut().as_ref() {
-                    if let Some(_) = &self.value {
-                        writeln!(file, "{} {} {}", entry.row, entry.col, entry.val)
-                            .expect("can't write .mm file");
-                    } else {
-                        writeln!(file, "{} {}", entry.row, entry.col)
-                            .expect("can't write .mm file");
-=======
                 if let Some(mut f) = file.borrow().as_ref() {
                     if let Some(_) = &self.value {
                         writeln!(f, "{} {} {}", entry.row, entry.col, entry.val)
                             .expect("can't write .mm file");
                     } else {
                         writeln!(f, "{} {}", entry.row, entry.col).expect("can't write .mm file");
->>>>>>> 941e616f
                     }
                 }
             });
