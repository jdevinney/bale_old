--- conflicted
+++ resolved
@@ -274,62 +274,6 @@
         }
     }
 
-<<<<<<< HEAD
-=======
-    /// create a session with a pull_fn
-    pub fn begin<'a, T: Copy + Serialize + DeserializeOwned>(
-        &'a self,
-        pull_fn: impl FnMut(T, usize) + 'a,
-    ) -> ConveySession<'a, T> {
-        if let Some(convey) = &self.convey {
-            convey.begin(pull_fn)
-        } else {
-            unimplemented!("Conveyors not implemented for local SparseMat");
-        }
-    }
-
-    /// convenience function to create a session
-    pub fn session<'a, T: Copy + Serialize + DeserializeOwned>(&'a self) -> ConveySession<'a, T> {
-        if let Some(convey) = &self.convey {
-            convey.session()
-        } else {
-            unimplemented!("Conveyors not implemented for local SparseMat");
-        }
-    }
-
-    /// execute a simple function
-    pub fn simple<T, I>(&self, map: I, pull_fn: impl FnMut(T, usize)) -> ()
-    where
-        T: Copy + Serialize + DeserializeOwned,
-        I: Iterator<Item = (T, usize)>,
-    {
-        if let Some(convey) = &self.convey {
-            convey.simple(map, pull_fn)
-        } else {
-            unimplemented!("Conveyors not implemented for local SparseMat");
-        }
-    }
-
-    /// execute a simple function with return
-    pub fn simple_return<T1, T2, I>(
-        &self,
-        map: I,
-        pull_fn: impl FnMut(T1) -> T2,
-        ret_fn: impl FnMut(usize, T2),
-    ) -> ()
-    where
-        T1: Copy + Serialize + DeserializeOwned,
-        T2: Copy + Serialize + DeserializeOwned,
-        I: Iterator<Item = ((usize, T1), usize)>,
-    {
-        if let Some(convey) = &self.convey {
-            convey.simple_return(map, pull_fn, ret_fn)
-        } else {
-            unimplemented!("Conveyors not implemented for local SparseMat");
-        }
-    }
-
->>>>>>> cce118dd
     /// prints some stats of a sparse matrix
     pub fn stats(&self) -> () {
         let val_str = if let Some(_) = self.value {
@@ -653,15 +597,9 @@
         assert!(rperminv.is_perm());
         assert!(cperminv.is_perm());
         let mut nnz = 0_usize;
-<<<<<<< HEAD
         Convey::simple(
             (0..rperminv.perm.len()).map(|idx| {
                 let (offset, rank) = self.offset_rank(rperminv.perm[idx]);
-=======
-        self.simple(
-            (0..rperminv.len()).map(|idx| {
-                let (offset, rank) = self.offset_rank(rperminv.entry(idx));
->>>>>>> cce118dd
                 let cnt = self.offset[idx + 1] - self.offset[idx];
                 ((offset, cnt), rank)
             }),
