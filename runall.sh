#!/bin/sh
#
#
#  Copyright(C) 2019, Institute for Defense Analyses
#  4850 Mark Center Drive, Alexandria, VA; 703-845-2500
#  This material may be reproduced by or for the US Government
#  pursuant to the copyright license under the clauses at DFARS
#  252.227-7013 and 252.227-7014.
# 
#
#  All rights reserved.
#  
#  Redistribution and use in source and binary forms, with or without
#  modification, are permitted provided that the following conditions are met:
#    * Redistributions of source code must retain the above copyright
#      notice, this list of conditions and the following disclaimer.
#    * Redistributions in binary form must reproduce the above copyright
#      notice, this list of conditions and the following disclaimer in the
#      documentation and/or other materials provided with the distribution.
#    * Neither the name of the copyright holder nor the
#      names of its contributors may be used to endorse or promote products
#      derived from this software without specific prior written permission.
# 
#  THIS SOFTWARE IS PROVIDED BY THE COPYRIGHT HOLDERS AND CONTRIBUTORS
#  "AS IS" AND ANY EXPRESS OR IMPLIED WARRANTIES, INCLUDING, BUT NOT
#  LIMITED TO, THE IMPLIED WARRANTIES OF MERCHANTABILITY AND FITNESS
#  FOR A PARTICULAR PURPOSE ARE DISCLAIMED. IN NO EVENT SHALL THE
#  COPYRIGHT HOLDER NOR CONTRIBUTORS BE LIABLE FOR ANY DIRECT,
#  INDIRECT, INCIDENTAL, SPECIAL, EXEMPLARY, OR CONSEQUENTIAL DAMAGES
#  (INCLUDING, BUT NOT LIMITED TO, PROCUREMENT OF SUBSTITUTE GOODS OR
#  SERVICES; LOSS OF USE, DATA, OR PROFITS; OR BUSINESS INTERRUPTION)
#  HOWEVER CAUSED AND ON ANY THEORY OF LIABILITY, WHETHER IN CONTRACT,
#  STRICT LIABILITY, OR TORT (INCLUDING NEGLIGENCE OR OTHERWISE)
#  ARISING IN ANY WAY OUT OF THE USE OF THIS SOFTWARE, EVEN IF ADVISED
#  OF THE POSSIBILITY OF SUCH DAMAGE.
# 

# this script runs all of the bale apps with some reasonable parameters on 1, 4, and 16 nodes
# It exits if any application exits abnormally.
# You specify cores_per_node on the command line using the -c option: for example
# ./runall.sh -c 32
#
if [ -z ${PLATFORM+x} ]; then
    PLATFORM="unknown"
fi
cores_per_node=""
quick_run=0
mask=31
path=$HOME/bale/build_$PLATFORM/bin
LAUNCHER=""
options=""
while getopts ":c:qM:p:e:o:l:" opt; do
    case $opt in
        c ) cores_per_node=$OPTARG;;
        q ) quick_run=1;;
        M ) mask=$OPTARG;;
        p ) path=$OPTARG;;
	o ) options=$OPTARG;;
	l ) LAUNCHER=$OPTARG;;
        \? ) echo 'usage: runall -c cores_per_node [-M models_mask] [-p PATH_TO_BINARIES] [-q] [-l LAUNCHER] [-o options]'
             exit 1
    esac
done

if [ -z $cores_per_node ]; then
    echo "Please specify cores per node"
    exit 1
fi
<<<<<<< HEAD

if [ -z $LAUNCHER ]; then
     if [ -x "$(command -v srun)" ]; then
	 LAUNCHER='srun'
     fi
     if [ -x "$(command -v aprun)" ]; then
	 LAUNCHER='aprun'
     fi
     if [ -x "$(command -v oshrun)" ]; then
	 LAUNCHER='oshrun'
     fi
=======
UPC_OPTS=""
LAUNCHER=""
if [ -x "$(command -v srun)" ]; then
   LAUNCHER='srun'
fi
if [ -x "$(command -v aprun)" ]; then
   LAUNCHER='aprun'
fi
if [ -x "$(command -v oshrun)" ]; then
   LAUNCHER='oshrun'
>>>>>>> 1eeb3733
fi
if [ -x "$(command -v upcrun)" ]; then
   LAUNCHER='upcrun'
fi
if [ -z $LAUNCHER ]; then
    echo "Can't find oshrun, srun, upcrun, or aprun!"
    echo "Assuming this is GNU or CLANG UPC..."
    export UPC_OPTS=" -n 1"
    unset PREAMBLE
    echo "$UPC_OPTS"
fi

: ${BALEDIR:=$PWD}

option += " -M $mask"
if [ $quick_run == 1 ]; then
    # this makes the tests run a little quicker, if you want to run a longer
    # set of tests, use a second argument (can be anything!)
    options+=" -n 1000"
fi

for app in histo ig topo randperm permute_matrix transpose_matrix triangles write_sparse_matrix
#for app in triangles
do
    if [ ! -z "$UPC_OPTS" ]; then
        UPC_OPTS=' -n 1'        
    else
        PREAMBLE="$LAUNCHER -n 1"
    fi
    # just run the command with -h
    echo;echo; echo XXXXXXXXXXXX $app XXXXXXXXXXXXXXX
    echo;
    cmd=$PREAMBLE $BALEDIR/build_$PLATFORM/apps/$app $UPC_OPTS -h
    echo $cmd
    eval "$cmd"
    echo;
    
    for i in `seq 0 2`
    do
        echo;
        nodes=$((2**i))
        cores=$(($nodes*$cores_per_node))
        if [ ! -z "$UPC_OPTS" ]; then
            UPC_OPTS=' -n $cores'            
        else
            PREAMBLE="$LAUNCHER -n $cores"
        fi
        if [ $app != 'triangles' ]; then
            cmd="$PREAMBLE $BALEDIR/build_$PLATFORM/apps/$app ${UPC_OPTS} -c $cores_per_node $options"
            eval "$cmd"
            if [ $? -ne 0 ]; then
                echo "ERROR! $cmd"
                exit 1
            fi
        else
            for a in `seq 0 1`
            do
                cmd="$PREAMBLE $BALEDIR/build_$PLATFORM/apps/$app ${UPC_OPTS} -a $a -c $cores_per_node $options"
                echo "$cmd"
                eval "$cmd"
                if [ $? -ne 0 ]; then
                    echo "ERROR! $cmd"
                    exit 1
                fi
                triopt="-K '1 4 9 16'"
                cmd2="$PREAMBLE $BALEDIR/build_$PLATFORM/apps/$app ${UPC_OPTS} -a $a -c $cores_per_node $options ${triopt}"
                echo "$cmd2"
                eval "$cmd2"
                if [ $? -ne 0 ]; then
                    echo "ERROR! in triangles run"
                    exit 1
                fi
            done
        fi
    done
    
done<|MERGE_RESOLUTION|>--- conflicted
+++ resolved
@@ -48,6 +48,7 @@
 mask=31
 path=$HOME/bale/build_$PLATFORM/bin
 LAUNCHER=""
+UPC_OPTS=""
 options=""
 while getopts ":c:qM:p:e:o:l:" opt; do
     case $opt in
@@ -66,7 +67,6 @@
     echo "Please specify cores per node"
     exit 1
 fi
-<<<<<<< HEAD
 
 if [ -z $LAUNCHER ]; then
      if [ -x "$(command -v srun)" ]; then
@@ -78,21 +78,9 @@
      if [ -x "$(command -v oshrun)" ]; then
 	 LAUNCHER='oshrun'
      fi
-=======
-UPC_OPTS=""
-LAUNCHER=""
-if [ -x "$(command -v srun)" ]; then
-   LAUNCHER='srun'
-fi
-if [ -x "$(command -v aprun)" ]; then
-   LAUNCHER='aprun'
-fi
-if [ -x "$(command -v oshrun)" ]; then
-   LAUNCHER='oshrun'
->>>>>>> 1eeb3733
-fi
-if [ -x "$(command -v upcrun)" ]; then
-   LAUNCHER='upcrun'
+     if [ -x "$(command -v upcrun)" ]; then
+         LAUNCHER='upcrun'
+     fi
 fi
 if [ -z $LAUNCHER ]; then
     echo "Can't find oshrun, srun, upcrun, or aprun!"
