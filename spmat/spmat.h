/******************************************************************
//
//
//  Copyright(C) 2018, Institute for Defense Analyses
//  4850 Mark Center Drive, Alexandria, VA; 703-845-2500
//  This material may be reproduced by or for the US Government
//  pursuant to the copyright license under the clauses at DFARS
//  252.227-7013 and 252.227-7014.
// 
//
//  All rights reserved.
//  
//  Redistribution and use in source and binary forms, with or without
//  modification, are permitted provided that the following conditions are met:
//    * Redistributions of source code must retain the above copyright
//      notice, this list of conditions and the following disclaimer.
//    * Redistributions in binary form must reproduce the above copyright
//      notice, this list of conditions and the following disclaimer in the
//      documentation and/or other materials provided with the distribution.
//    * Neither the name of the copyright holder nor the
//      names of its contributors may be used to endorse or promote products
//      derived from this software without specific prior written permission.
// 
//  THIS SOFTWARE IS PROVIDED BY THE COPYRIGHT HOLDERS AND CONTRIBUTORS
//  "AS IS" AND ANY EXPRESS OR IMPLIED WARRANTIES, INCLUDING, BUT NOT
//  LIMITED TO, THE IMPLIED WARRANTIES OF MERCHANTABILITY AND FITNESS
//  FOR A PARTICULAR PURPOSE ARE DISCLAIMED. IN NO EVENT SHALL THE
//  COPYRIGHT HOLDER NOR CONTRIBUTORS BE LIABLE FOR ANY DIRECT,
//  INDIRECT, INCIDENTAL, SPECIAL, EXEMPLARY, OR CONSEQUENTIAL DAMAGES
//  (INCLUDING, BUT NOT LIMITED TO, PROCUREMENT OF SUBSTITUTE GOODS OR
//  SERVICES; LOSS OF USE, DATA, OR PROFITS; OR BUSINESS INTERRUPTION)
//  HOWEVER CAUSED AND ON ANY THEORY OF LIABILITY, WHETHER IN CONTRACT,
//  STRICT LIABILITY, OR TORT (INCLUDING NEGLIGENCE OR OTHERWISE)
//  ARISING IN ANY WAY OUT OF THE USE OF THIS SOFTWARE, EVEN IF ADVISED
//  OF THE POSSIBILITY OF SUCH DAMAGE.
// 
 *****************************************************************/ 
/*! \file spmat.h
 * \brief The header file for spmat library.
 * \ingroup spmatgrp
 */ 
#ifndef spmat_INCLUDED

#include <stdio.h>
#include <stdlib.h>
#include <stdint.h>
#include <convey.h>
#include <libgetput.h>


/*! \struct sparsemat_t spmat.h
 * \brief A structure to hold a sparse matrix.
 *
 * We use a distributed version of the standard Compressed Sparse Row
 * (CSR) format.  Since the applications in bale (so far) only need to
 * know whether a matrix entry is zero or nonzero, we don't keep track
 * of the values themselves for the nonzeros in the matrix only the
 * position of the nonzeros.  This reduces the amount of memory needed
 * to store the matrices.  This also saves a lot local sorting and
 * combining that would be required to actually handle values (other
 * than one).
 
 * We store the nonzeros with affinity by rows.  That is, if row i has
 * affinity to PE t, then all the nonzeros in row i have affinity to
 * PE t. The affinity rule for a row is as follows. Row i is
 * assigned to PE (i % NPES).
 *
 * We call a matrix "tidy" if the column indices of nonzeros in every
 * row are sorted in ascending order.
 *
 *  \ingroup spmatgrp
 */
typedef struct sparsemat_t {
  int64_t local;                //!< 0/1 flag specifies whether this is a local or distributed matrix
  int64_t numrows;              //!< the total number of rows in the matrix
  int64_t lnumrows;             //!< the number of rows on this PE 
                                // note lnumrows = (numrows / NPES) + {0 or 1} 
                                //    depending on numrows % NPES  
  int64_t numcols;              //!< the nonzeros have values between 0 and numcols
  int64_t nnz;                  //!< total number of nonzeros in the matrix
  int64_t lnnz;                 //!< the number of nonzeros on this PE
  SHARED int64_t * offset;      //!< the row offsets into the array of nonzeros
  int64_t * loffset;            //!< the row offsets for the row with affinity to this PE
  SHARED int64_t * nonzero;     //!< the global array of column indices of nonzeros
  int64_t * lnonzero;           //!< local array of column indices (for rows on this PE).
  SHARED double * value;        //!< the global array of values of nonzeros. Optional.
  double * lvalue;              //!< local array of values (values for rows on this PE)
}sparsemat_t;

typedef struct triples_t{
  int64_t * row;
  int64_t * col;
  double * val;
  int64_t numrows;
  int64_t lnumrows;
  int64_t numcols;
  int64_t lnnz;
  int64_t nalloc;
} triples_t;

typedef enum graph_model {FLAT, GEOMETRIC} graph_model;
typedef enum edge_type {DIRECTED, UNDIRECTED, DIRECTED_WEIGHTED, UNDIRECTED_WEIGHTED} edge_type;
typedef enum self_loops {NOLOOPS, LOOPS} self_loops;
typedef enum layout {BLOCK, CYCLIC} layout;

typedef struct w_edge_t{
  int64_t row;
  int64_t col;
  double val;
}w_edge_t;


typedef struct edge_t{
  int64_t row;
  int64_t col;
}edge_t;

typedef struct edge_list_t{
  edge_t * edges;
  int64_t nalloc;
  int64_t num;
}edge_list_t;

// struct to sort rows in a matrix with values
typedef struct col_val_t{
   int64_t col;
   double value;
}col_val_t;

// struct to represent a point on the plane. (for geometric graphs)
typedef struct point_t{
  double x;
  double y;
}point_t;



/*! \struct nxnz_t spmat.h
 * \brief A structure to experiment with an iterator that walks across a row of a sparsemat.
 * \ingroup spmatgrp
 */
typedef struct nxnz_t {  //!< next nonzero struct
  sparsemat_t * mat;     //!< the matrix in question
  int64_t row;           //!< the row of the matrix, used to init and to check for consistent usage.
  int64_t first;         //!< the index of the first nonzero in the row
  int64_t idx;           //!< the current idx
  int64_t stop;          //!< the index of the first nonzero in the next row
  int64_t col;           //!< a place to put the nonzero (ie the column of the nonzero)
  //int64_t val;         //   a place to put the value of the nonzero (if we used them).
}nxnz_t;

nxnz_t * init_nxnz(sparsemat_t * mat);
void first_l_nxnz( nxnz_t *nxz, int64_t l_row );
bool has_l_nxnz( nxnz_t *nxz, int64_t l_row );
void incr_l_nxnz( nxnz_t *nxz, int64_t l_row );

void first_S_nxnz( nxnz_t *nxz, int64_t S_row );
bool has_S_nxnz( nxnz_t *nxz, int64_t S_row );
void incr_S_nxnz( nxnz_t *nxz, int64_t S_row );

int64_t rowcount_l( sparsemat_t *mat, int64_t l_row );
int64_t rowcount_S( sparsemat_t *mat, int64_t S_row );

int64_t             append_edge(edge_list_t * el, int64_t row, int64_t col);
int64_t             append_triple(triples_t * T, int64_t row, int64_t col, double val);
void                clear_matrix(sparsemat_t * mat);
void                clear_triples(triples_t * T);

int                 compare_matrix(sparsemat_t *lmat, sparsemat_t *rmat);
sparsemat_t *       copy_matrix(sparsemat_t *srcmat);

sparsemat_t *       erdos_renyi_random_graph(int64_t n, double p, edge_type edge_type, self_loops loops, uint64_t seed);
sparsemat_t *       gen_star_graph(int64_t m, int mode);
sparsemat_t *       geometric_random_graph(int64_t n, double r, edge_type edge_type, self_loops loops, uint64_t seed);

edge_list_t *       init_edge_list(int64_t nalloc);
sparsemat_t *       init_matrix(int64_t numrows, int64_t numcols, int64_t nnz_this_thread, int weighted);
triples_t *         init_triples(int64_t numrows, int64_t numcols, int64_t lnnz, int weighted);
sparsemat_t *       init_local_matrix(int64_t numrows, int64_t numcols, int64_t nnz);

int                 is_upper_triangular(sparsemat_t *A, int64_t unit_diagonal);
int                 is_lower_triangular(sparsemat_t *A, int64_t unit_diagonal);
int                 is_perm(SHARED int64_t * perm, int64_t N);

sparsemat_t *       kronecker_product_of_stars(int64_t M, int64_t * m, int mode);
sparsemat_t *       kronecker_product_graph_local(sparsemat_t * B, sparsemat_t * C);
sparsemat_t *       kronecker_product_graph_dist(sparsemat_t * B, sparsemat_t * C);

sparsemat_t *       permute_matrix(sparsemat_t * A, SHARED int64_t *rperminv, SHARED int64_t *cperminv);
sparsemat_t *       permute_matrix_conveyor(sparsemat_t * A, SHARED int64_t * rperminv, SHARED int64_t * cperminv);
sparsemat_t *       permute_matrix_exstack2(sparsemat_t * A, SHARED int64_t * rperminv, SHARED int64_t * cperminv, int64_t buf_cnt);
sparsemat_t *       permute_matrix_exstack(sparsemat_t * A, SHARED int64_t * rperminv, SHARED int64_t * cperminv, int64_t buf_cnt);
sparsemat_t *       permute_matrix_agi(sparsemat_t * A, SHARED int64_t * rperminv, SHARED int64_t * cperminv);

SHARED int64_t *    rand_permp(int64_t N, int seed);
SHARED int64_t *    rand_permp_conveyor(int64_t N, int seed);
SHARED int64_t *    rand_permp_exstack2(int64_t N, int seed, int64_t buf_cnt);
SHARED int64_t *    rand_permp_exstack(int64_t N, int seed, int64_t buf_cnt);
SHARED int64_t *    rand_permp_agi(int64_t N, int seed);
sparsemat_t *       random_graph(int64_t n, graph_model model, edge_type edge_type, self_loops loops,
                                 double edge_density, int64_t seed);

sparsemat_t *       transpose_matrix(sparsemat_t * A);
sparsemat_t *       transpose_matrix_conveyor(sparsemat_t * A);
sparsemat_t *       transpose_matrix_exstack2(sparsemat_t * A, int64_t buf_cnt);
sparsemat_t *       transpose_matrix_exstack(sparsemat_t * A, int64_t buf_cnt);
sparsemat_t *       transpose_matrix_agi(sparsemat_t * A);
sparsemat_t *       triples_to_sparsemat(triples_t * T);

int64_t             write_sparse_matrix_agi( char * datadir, sparsemat_t * mat);
int64_t             write_sparse_matrix_exstack( char * datadir, sparsemat_t * mat, int64_t buf_cnt);

<<<<<<< HEAD
/* wrapper functions */
SHARED int64_t * rand_permp(int64_t N, int seed, int64_t buf_cnt);
sparsemat_t * permute_matrix(sparsemat_t *omat, SHARED int64_t *rperminv, SHARED int64_t *cperminv, int64_t buf_cnt);
sparsemat_t * transpose_matrix(sparsemat_t *omat, int64_t buf_cnt);
=======
>>>>>>> 3c968d77


/* misc utility functions */
//int write_matrix(sparsemat_t * A, int maxrows, char * name);
int                 write_matrix_mm(sparsemat_t * A, char * name);
sparsemat_t *       read_matrix_mm_to_dist(char * name);
int64_t             write_sparse_matrix_metadata(char * dirname, sparsemat_t * A);
int64_t             read_sparse_matrix_metadata(char * dirname, int64_t * nr, int64_t * nc, int64_t * nnz, int64_t *nwriters);
sparsemat_t *       read_sparse_matrix_agi(char * datadir);


int64_t tril(sparsemat_t * A, int64_t k);
int64_t triu(sparsemat_t * A, int64_t k);


sparsemat_t * gen_erdos_renyi_graph_dist_naive(int n, double p, int64_t unit_diag, int64_t mode, uint64_t seed);
sparsemat_t * gen_erdos_renyi_graph_dist(int n, double p, int64_t unit_diag, int64_t mode, uint64_t seed);
sparsemat_t * gen_erdos_renyi_graph_triangle_dist(int n, double p, int64_t unit_diag, int64_t lower, uint64_t seed);


int sort_nonzeros( sparsemat_t *mat);
int nz_comp(const void *a, const void *b);
int point_comp(const void *a, const void *b);
int col_val_comp(const void *a, const void *b);
//int dbl_comp(const void *a, const void *b);
int edge_comp(const void *a, const void *b);
int w_edge_comp(const void *a, const void *b);


#define spmat_INCLUDED
#endif
<|MERGE_RESOLUTION|>--- conflicted
+++ resolved
@@ -210,15 +210,6 @@
 int64_t             write_sparse_matrix_agi( char * datadir, sparsemat_t * mat);
 int64_t             write_sparse_matrix_exstack( char * datadir, sparsemat_t * mat, int64_t buf_cnt);
 
-<<<<<<< HEAD
-/* wrapper functions */
-SHARED int64_t * rand_permp(int64_t N, int seed, int64_t buf_cnt);
-sparsemat_t * permute_matrix(sparsemat_t *omat, SHARED int64_t *rperminv, SHARED int64_t *cperminv, int64_t buf_cnt);
-sparsemat_t * transpose_matrix(sparsemat_t *omat, int64_t buf_cnt);
-=======
->>>>>>> 3c968d77
-
-
 /* misc utility functions */
 //int write_matrix(sparsemat_t * A, int maxrows, char * name);
 int                 write_matrix_mm(sparsemat_t * A, char * name);
