/******************************************************************
//
//
//  Copyright(C) 2018, Institute for Defense Analyses
//  4850 Mark Center Drive, Alexandria, VA; 703-845-2500
//  This material may be reproduced by or for the US Government
//  pursuant to the copyright license under the clauses at DFARS
//  252.227-7013 and 252.227-7014.
// 
//
//  All rights reserved.
//  
//  Redistribution and use in source and binary forms, with or without
//  modification, are permitted provided that the following conditions are met:
//    * Redistributions of source code must retain the above copyright
//      notice, this list of conditions and the following disclaimer.
//    * Redistributions in binary form must reproduce the above copyright
//      notice, this list of conditions and the following disclaimer in the
//      documentation and/or other materials provided with the distribution.
//    * Neither the name of the copyright holder nor the
//      names of its contributors may be used to endorse or promote products
//      derived from this software without specific prior written permission.
// 
//  THIS SOFTWARE IS PROVIDED BY THE COPYRIGHT HOLDERS AND CONTRIBUTORS
//  "AS IS" AND ANY EXPRESS OR IMPLIED WARRANTIES, INCLUDING, BUT NOT
//  LIMITED TO, THE IMPLIED WARRANTIES OF MERCHANTABILITY AND FITNESS
//  FOR A PARTICULAR PURPOSE ARE DISCLAIMED. IN NO EVENT SHALL THE
//  COPYRIGHT HOLDER NOR CONTRIBUTORS BE LIABLE FOR ANY DIRECT,
//  INDIRECT, INCIDENTAL, SPECIAL, EXEMPLARY, OR CONSEQUENTIAL DAMAGES
//  (INCLUDING, BUT NOT LIMITED TO, PROCUREMENT OF SUBSTITUTE GOODS OR
//  SERVICES; LOSS OF USE, DATA, OR PROFITS; OR BUSINESS INTERRUPTION)
//  HOWEVER CAUSED AND ON ANY THEORY OF LIABILITY, WHETHER IN CONTRACT,
//  STRICT LIABILITY, OR TORT (INCLUDING NEGLIGENCE OR OTHERWISE)
//  ARISING IN ANY WAY OUT OF THE USE OF THIS SOFTWARE, EVEN IF ADVISED
//  OF THE POSSIBILITY OF SUCH DAMAGE.
// 
 *****************************************************************/ 
/*! \file spmat_utils.upc
 * \brief Utilities to support spmat and wrappers to make it easier to switch 
 * between routines written in the various models.
 */
#include <math.h>
#include <spmat.h>
#include <exstack.h>

/*! \brief Produce a global array the holds a uniform random permutation.
 * \param N the global length of the permutaion
 * \param seed the seed for the random number generator
 * \param buf_cnt The size of the buffers in any exstack, exstack2, calls
 * \return a pointer to the matrix that has been produced or NULL if the model can't be used
 *
 * This is wrapper for implementations written in the different models.
 * It is interest enough to be its own apps, one should experiment with it
 * within the apps framework. 
 *
 * This is a collective call.
 *
 * this implements the random dart algorithm to generate the permutation.
 * Each thread throws its elements of the perm array randomly at large target array.
 * Each element claims a unique entry in the large array using compare_and_swap.
 * This gives a random permutation with spaces in it, then you squeeze out the spaces.
 * \ingroup spmatgrp
 */
SHARED int64_t * rand_permp(int64_t N, int seed, int64_t buf_cnt) {
  SHARED int64_t * p;
  //p = rand_permp_agi(N, seed);
  p = rand_permp_exstack(N, seed, buf_cnt);
  //p = rand_permp_exstack2(N, seed, 1024);
  
  if(!is_perm(p, N)){
    T0_printf("ERROR: rand_permp: not a permutation!\n");fflush(0);
    return(NULL);
  }
  return(p);
}


/*! \brief apply row and column permutations to a sparse matrix using straight UPC
 * \param omat pointer to the original matrix
 * \param rperminv pointer to the global array holding the inverse of the row permutation
 * \param cperminv pointer to the global array holding the inverse of the column permutation
 * rperminv[i] = j means that row i of A goes to row j in matrix Ap
 * cperminv[i] = j means that col i of A goes to col j in matrix Ap
 * \param buf_cnt The size of the buffers in any exstack, exstack2, calls

 * \return a pointer to the matrix that has be computed or NULL on failure
 *
 * This is wrapper for implementations written in the different models.
 * It is interest enough to be its own apps, one should experiment with it
 * within the apps framework. 
 *
 * \ingroup spmatgrp
 */
sparsemat_t * permute_matrix(sparsemat_t *omat, SHARED int64_t *rperminv, SHARED int64_t *cperminv, int64_t buf_cnt) {
  //return( permute_matrix_agi(omat, rperminv, cperminv) );
    return( permute_matrix_exstack(omat, rperminv, cperminv, buf_cnt) );
  //return( permute_matrix_exstack2(omat, rperminv, cperminv, 1024) );
  //return( permute_matrix_conveyor(omat, rperminv, cperminv) );
}

/*! \brief produce the transpose of a sparse matrix using UPC
 * \param omat  pointer to the original matrix
 * \param buf_cnt The size of the buffers in any exstack, exstack2, calls
 * \return a pointer to the matrix that has be computed or NULL on failure
 *
 * This is wrapper for implementations written in the different models.
 * It is interest enough to be its own apps, one should experiment with it
 * within the apps framework. 
 *
 * \ingroup spmatgrp
 */
sparsemat_t * transpose_matrix(sparsemat_t *omat, int64_t buf_cnt) {
  sparsemat_t * A;
  //A = transpose_matrix_agi(omat);
  A = transpose_matrix_exstack(omat, buf_cnt);
  //A = transpose_matrix_exstack2(omat, 1024);
  //A = transpose_matrix_conveyor(omat);
  if(!A){return(NULL);}
  
  sort_nonzeros(A);
  return(A);
}


/*! \brief writes a sparse matrix to a file in Matrix Market format
 * \param A pointer to the sparse matrix
 * \param name the filename to written to
 * \return 0 on success, non-0 on error.
 * \ingroup spmatgrp
 */
int write_matrix_mm(sparsemat_t *A, char * name) {
  if(!MYTHREAD){
    FILE * fp = fopen(name, "w");
    /* write the banner */
    fprintf(fp,"%%%%MatrixMarket matrix coordinate pattern\n");
    fprintf(fp,"%"PRId64" %"PRId64" %"PRId64"\n", A->numrows, A->numcols, A->nnz);
    fclose(fp);
  }
  
  int64_t i, j,k, row;
  for(k = 0; k < THREADS; k++){
    if(k == MYTHREAD){
      FILE * fp = fopen(name, "a");
      for(i = 0; i < A->lnumrows; i++){
        row = i*THREADS + MYTHREAD;
        for(j = A->loffset[i]; j < A->loffset[i+1]; j++){
          fprintf(fp, "%"PRId64" %"PRId64"\n", row + 1, A->lnonzero[j] + 1);
        }
      }
      fclose(fp);
    }
    lgp_barrier();
  }
  
  return(0);
}


//
// this is new code not ready for release in bale2.0
//
int64_t read_sparse_matrix_metadata(char * dirname, int64_t * nr, int64_t * nc, int64_t * nnz, int64_t * nwriters){
  *nr = *nc = *nnz = 0;
  if(MYTHREAD == 0){
    int ret = 0;
    char fname[64];
    sprintf(fname, "%s/metadata", dirname);
    FILE * fp = fopen(fname, "r");
    ret += fscanf(fp, "%"PRId64"\n", nr);
    ret += fscanf(fp, "%"PRId64"\n", nc);
    ret += fscanf(fp, "%"PRId64"\n", nnz);
    ret += fscanf(fp, "%"PRId64"\n", nwriters);
    if(ret != 4){
      fprintf(stderr,"ERROR: read_sparse_matrix_metadata\n");      
    }
    *nr = -1;
    fclose(fp);
  }
  lgp_barrier();
  *nr = lgp_reduce_add_l(*nr);
  *nc = lgp_reduce_add_l(*nc);
  *nnz = lgp_reduce_add_l(*nnz);
  *nwriters = lgp_reduce_add_l(*nwriters);
  if(*nr < 0) return(-1);
  return(0);
}

/*! \brief This function writes out the ASCII metadata file for a sparse matrix dataset.
 * The metadata file is called "metadata" and contains 4 lines
 * - numrows
 * - numcols
 * - number of nonzeros
 * - number of PEs that were writing.
 *
 * \param dirname The name of the directory where the dataset will be written.
 * \param A The sparse matrix that is being written.
 * \ingroup spmatgrp
 */
int64_t write_sparse_matrix_metadata(char * dirname, sparsemat_t * A){
  if(MYTHREAD == 0){
    /* open params file for writing */
    char fname[64];
    sprintf(fname, "%s/metadata", dirname);
    FILE * fp = fopen(fname, "w");
    fprintf(fp, "%"PRId64"\n%"PRId64"\n%"PRId64"\n%d\n", A->numrows, A->numcols, A->nnz,THREADS);
    fclose(fp);
  }
  return(0);
}


/*! \brief Read a sparse matrix in matrix market format on one PE and create a distributed matrix
  from that.
  * Only PE 0 reads the matrix file.
  * 
  * \param name The name of the file.
  * \return The sparsemat_t struct.
  * \ingroup spmatgrp
  */
sparsemat_t * read_matrix_mm_to_dist(char * name) {
  typedef struct pkg_rowcol_t{
    int64_t row;    
    int64_t col;
  }pkg_rowcol_t;

  int64_t nr, nc, nnz = 0, i, pe;
  SHARED int64_t * sh_data;
  sh_data = lgp_all_alloc (THREADS*4, sizeof(int64_t));

  int64_t * rowcount;
  edge_t * edges;
  w_edge_t * tri;
  while(!MYTHREAD){
    int fscanfret;
    int64_t * nnz_per_th = calloc(THREADS, sizeof(int64_t));
    
    FILE * fp = fopen(name, "r");
    if( fp == NULL ) {
      fprintf(stderr,"read_matrix_mm: can't open file %s \n", name);
      lgp_global_exit(1);
    }
    
    // Read the header line of the MatrixMarket format 
    char * object = calloc(64, sizeof(char));
    char * format = calloc(64, sizeof(char));
    char * field = calloc(64, sizeof(char));;
    int ret = fscanf(fp,"%%%%MatrixMarket %s %s %s\n", object, format, field);
    if( (fscanfret != 3 ) || strncmp(object,"matrix",24) || strncmp(format,"coordinate",24) ){
      fprintf(stderr,"read_matrix_mm: Incompatible matrix market format.\n");
      fprintf(stderr,"                First line should be either:\n");
      fprintf(stderr,"                matrix coordinate pattern\n");
      fprintf(stderr,"                OR\n");
      fprintf(stderr,"                matrix coordinate real\n");
      fprintf(stderr,"                OR\n");
      fprintf(stderr,"                matrix coordinate integer\n");
      lgp_global_exit(1);
    }

    // Make sure that this is a format we support
    if(strncmp(field,"pattern",24) && strncmp(field,"real",24) && strncmp(field,"integer",24) ){
      fprintf(stderr,"read_matrix_mm: Incompatible matrix market field.\n");
      fprintf(stderr,"                Last entry on first line should be pattern, real, or integer\n");
      lgp_global_exit(1);
    }
    int value;
    if(strncmp(field,"pattern",24) == 0){
      value = 0; // no values
    }else if(strncmp(field,"real",24) == 0){
      value = 1; // real values
    }else{
      value = 2; // integer values
    }

    // Read the header (nr, nc, nnz)
    fscanfret = fscanf(fp,"%"PRId64" %"PRId64" %"PRId64"\n", &nr, &nc, &nnz);
    if( (fscanfret != 3 ) || (nr<=0) || (nc<=0) || (nnz<=0) ) {
      fprintf(stderr,"read_matrix_mm: reading nr, nc, nnz\n");
      lgp_global_exit(1);
    }

    // allocate space to store the matrix data    
    rowcount = calloc(nr, sizeof(int64_t));
    if(!rowcount){
      T0_printf("ERROR: read_matrix_mm_to_dist: could not allocate arrays\n");
      for(i = 0; i < THREADS; i++) lgp_put_int64(sh_data, i, -1);
      break;
    }
    
    // read the data
    int64_t row, col, val, pos = 0;
    if(value == 0){
      edges = calloc(nnz, sizeof(edge_t));
      while(fscanf(fp,"%"PRId64" %"PRId64"\n", &row, &col) != EOF){
        edges[pos].row   = row - 1;
        edges[pos++].col = col - 1;
        nnz_per_th[row % THREADS]++;
        rowcount[row]++;
      }
      qsort( edges, nnz, sizeof(edge_t), edge_comp);
    }else{
      tri = calloc(nnz, sizeof(w_edge_t));    
      while(fscanf(fp,"%"PRId64" %"PRId64" %"PRId64"\n", &row, &col, &val) != EOF){
        tri[pos].row = row - 1;
        tri[pos].col = col - 1;
        tri[pos++].val = val;
        nnz_per_th[row % THREADS]++;
        rowcount[row]++;
      }
      qsort( tri, nnz, sizeof(w_edge_t), w_edge_comp);
    }
    
    fclose(fp);
    if(nnz != pos){
      T0_printf("ERROR: read_matrix_mm_to_dist: nnz (%"PRId64") != pos (%"PRId64")\n", nnz, pos);
      for(i = 0; i < THREADS; i++) lgp_put_int64(sh_data, i, -1);
      break;
    }
    for(i = 0; i < THREADS; i++){
      lgp_put_int64(sh_data, i, nnz_per_th[i]);
      lgp_put_int64(sh_data, i+THREADS, nr);
      lgp_put_int64(sh_data, i+2*THREADS, nc);
      lgp_put_int64(sh_data, i+3*THREADS, value);
    }
    free(nnz_per_th);
    break;
  }
  
  lgp_barrier();

  int64_t * lsh_data = lgp_local_part(int64_t, sh_data);
  if(lsh_data[0] == -1)
    return(NULL);
  
  nr = lsh_data[1];
  nc = lsh_data[2];
  int value = (lsh_data[4] != 0);
  sparsemat_t * A = init_matrix(nr, nc, lsh_data[0], value);
  SHARED int64_t * tmp_offset = lgp_all_alloc(nr + THREADS, sizeof(int64_t));
  
  if(!A || !tmp_offset){
    T0_printf("ERROR: read_matrix_mm_to_dist: failed to init matrix or tmp_offset!\n");
    return(NULL);
  }

  /* set up offset array and tmp_offset */
  lgp_barrier();
  lgp_all_free(sh_data);
  
  if(!MYTHREAD){
    for(i = 0; i < nr; i++)
      lgp_put_int64(tmp_offset, i+THREADS, rowcount[i]);    
    free(rowcount);
  }

  lgp_barrier();

  int64_t * ltmp_offset = lgp_local_part(int64_t, tmp_offset);
  for(i = 1; i <= A->lnumrows; i++){
    A->loffset[i] = ltmp_offset[i] += ltmp_offset[i-1];
  }

  int64_t fromth;
  w_edge_t pkg;
  exstack_t * ex = exstack_init(256, sizeof(w_edge_t));
  if( ex == NULL ) return(NULL);
  
  /* distribute the matrix to all other PEs */
  /* pass around the nonzeros */
  /* this is a strange exstack loop since only PE0 has data to push */
  i = 0;
  while(exstack_proceed(ex, (i == nnz))){
    while(i < nnz){
      if(value == 0){
        pkg.row = edges[i].row;
        pkg.col = edges[i].col;
      }else{
        pkg.row = tri[i].row;
        pkg.col = tri[i].col;
        pkg.val = tri[i].val;
      }
      pe = pkg.row % THREADS;
      if(!exstack_push(ex, &pkg, pe))
        break;
      i++;
    }
    exstack_exchange(ex);

    while(exstack_pop(ex, &pkg, &fromth)){
      A->lnonzero[ltmp_offset[pkg.row/THREADS]] = pkg.col;
      if(value) A->lvalue[ltmp_offset[pkg.row/THREADS]] = pkg.val;
      ltmp_offset[pkg.row/THREADS]++;
    }
  }

  lgp_barrier();
  if(!MYTHREAD){
    if(value == 0)
      free(edges);
    else
      free(tri);
  }

  lgp_all_free(tmp_offset);
  exstack_clear(ex);

  return(A);
}

/*! \brief checks that the sparse matrix is lower triangluar
 * \param A pointer to the sparse matrix
 * \param unit_diagonal set to 1 to make sure all pivots are nonzero
 * \return 0 on success, non-0 on error.
 * kind of a speciality routine to check that toposort might of worked
 * \ingroup spmatgrp
 */
int is_lower_triangular(sparsemat_t *A, int64_t unit_diagonal) {
  int64_t i,j, row, * ltri_rperm, * ltri_cperm;
  int64_t err = 0, err2 = 0;

  lgp_barrier();

  /* we are hoping for an lower triangular matrix here */
  for(i=0; i < A->lnumrows; i++){
    int64_t global_row = i*THREADS + MYTHREAD;
    int pivot = 0;
    for(j = A->loffset[i]; j < A->loffset[i+1]; j++){
      if( A->lnonzero[j] > global_row ) {
        err++;
        //if(global_row < 10)
        //printf("row %ld : col %ld (j = %ld)\n", global_row, A->lnonzero[j], j);
      }else if( A->lnonzero[j] == global_row ){
        pivot = 1;
      }
    }
    if(!pivot)
      err2++;
  }

  err = lgp_reduce_add_l(err);
  err2 = (unit_diagonal ? lgp_reduce_add_l(err2) : 0);
  if( err || err2 ){
    if(!MYTHREAD)printf("\nThere are %"PRId64" nz above diag. and %"PRId64" missing pivots in lower.\n", err, err2);
    fflush(0);
  }

  lgp_barrier();

  return(!(err || err2));
}

/*! \brief checks that the sparse matrix is upper triangluar
 * \param A pointer to the sparse matrix
 * \param unit_diagonal set to 1 to make sure all pivots are nonzero
 * \return 0 on success, non-0 on error.
 *
 * \ingroup spmatgrp
 */
int is_upper_triangular(sparsemat_t *A, int64_t unit_diagonal) {
  int64_t i,j, row, * ltri_rperm, * ltri_cperm;
  int64_t err = 0, err2 = 0;
  lgp_barrier();

  /* we are hoping for an upper triangular matrix here */
  for(i=0; i < A->lnumrows; i++){
    int64_t global_row = i*THREADS + MYTHREAD;
    int pivot = 0;
    for(j=A->loffset[i]; j < A->loffset[i+1];j++){
      if( A->lnonzero[j] < global_row ) {
        err++;
      }else if( A->lnonzero[j] == global_row){
        pivot = 1;
      }
    }
    if(!pivot)
      err2++;
  }

  err = lgp_reduce_add_l(err);
  err2 = (unit_diagonal ? lgp_reduce_add_l(err2) : 0);
  if( err || err2 ){
    //if(!MYTHREAD)printf("\nThere are %"PRId64" nz below diag. and %"PRId64" missing pivots in upper.\n", err, err2);
    fflush(0);
  }

  lgp_barrier();

  return(!(err || err2));
}

/*! \brief Sets all entries above the kth diagonal to zero.
 * \param A A pointer to a sparse matrix
 * \param k Anything above the kth diagonal will be zero (k > 0 is above the main diagonal k < 0 is below)
 * \return 0 for success nonzero if error.
 * \ingroup spmatgrp
 */
int64_t tril(sparsemat_t * A, int64_t k) {
  // remove entries below the diagonal
  int64_t i, j, col, pos = 0, start = 0;
  for(i = 0; i < A->lnumrows; i++){
    int64_t global_row = i*THREADS + MYTHREAD;
    int pivot = 0;
    for(j = start; j < A->loffset[i+1]; j++){
      col = A->lnonzero[j];
      if(col - global_row <= k){
        A->lnonzero[pos++] = col;
      }
    }
    start = A->loffset[i+1];
    A->loffset[i+1] = pos;
  }
  A->nnz = lgp_reduce_add_l(pos);
  A->lnnz = pos;
  return(0);
}

/*! \brief Sets all entries below the kth diagonal to zero.
 * \param A A pointer to a sparse matrix
 * \param k Anything below the kth diagonal will be zero (k > 0 is above the main diagonal k < 0 is below)
 * \return 0 for success nonzero if error.
 * \ingroup spmatgrp
 */
int64_t triu(sparsemat_t * A, int64_t k) {
  // remove entries below the diagonal
  int64_t i, j, col, pos = 0, start = 0;
  for(i = 0; i < A->lnumrows; i++){
    int64_t global_row = i*THREADS + MYTHREAD;
    int pivot = 0;
    for(j = start; j < A->loffset[i+1]; j++){
      col = A->lnonzero[j];
      if(col - global_row >= k){
        A->lnonzero[pos++] = col;
      }
    }
    start = A->loffset[i+1];
    A->loffset[i+1] = pos;
  }
  A->nnz = lgp_reduce_add_l(pos);
  A->lnnz = pos;
  return(0);
}


/*! \brief checks that a global array is in fact a permutation
 * \param perm SHARED pointer to the global array
 * \param N the length of the global array
 * \return 1 if it is permutation
 * \ingroup spmatgrp
 */
int is_perm(SHARED int64_t * perm, int64_t N) {
  int64_t i;
  int64_t * lperm = lgp_local_part(int64_t, perm);
  SHARED int64_t * flag = lgp_all_alloc(N, sizeof(int64_t));
  if( flag == NULL ) return(0);
  int64_t * lflag = lgp_local_part(int64_t, flag);
  int64_t l_N = (N + THREADS - MYTHREAD - 1)/THREADS;

  for(i = 0; i < l_N; i++) 
    lflag[i] = 0;
  lgp_barrier();
  for(i = 0; i < l_N; i++) 
   lgp_put_int64(flag, lperm[i], 1);
  lgp_barrier();
  int64_t err = 0L;
  for(i = 0; i < l_N; i++) 
    if(lflag[i] == 0) 
      err++;
  lgp_all_free(flag);
  err = lgp_reduce_add_l(err);
  return(err == 0L);
}


 /*************************************************************************************/
 /*                               RANDOM MATRICES                                     */
 /*************************************************************************************/

<<<<<<< HEAD
/*! \brief Generates the upper or lower half of the adjacency matrix (non-local) for an Erdos-Renyi random
 * graph. This subroutine uses ALG1 from the paper "Efficient Generation of Large Random Networks" 
 * by Batageli and Brandes appearing in Physical Review 2005. Instead of flipping a coin for each potential edge
 * this algorithm generates a sequence of "gaps" between 1s in the upper or lower triangular portion of the 
 * adjancecy matrix using a geometric random variable.
 *
 * \param n The total number of vertices in the graph.
 * \param p The probability that each non-loop edge is present.
 * \param unit_diag 1 - set the diagonal to all ones, 0's otherwise
 * \param mode 0 : return a symmetric adjacency matrix
               1 : return the lower-triangular portion of the adjacency matrix 
               2 : return the upper-triangular portion of the adjacency matrix
               3 : return an asymmetric random matrix.
 * \param seed A random seed.
 * \return A distributed sparsemat_t 
 */
sparsemat_t * gen_erdos_renyi_graph_dist(int n, double p, int64_t unit_diag, int64_t mode, int64_t seed) {
  //T0_fprintf(stderr,"Entering gen_erdos_renyi_graph_dist...\n");

  sparsemat_t * L, * U;
  switch(mode){
  case 0:
    /* generate the upper triangular portion, then transpose and add */
    U = gen_erdos_renyi_graph_triangle_dist(n, p, unit_diag, 0, seed);
    L = transpose_matrix(U, 500);
    if(!L){T0_printf("ERROR: gen_er_graph_dist: L is NULL!\n"); return(NULL);}
    break;
  case 1:
    return(gen_erdos_renyi_graph_triangle_dist(n, p, unit_diag, 1, seed));
  case 2:
    return(gen_erdos_renyi_graph_triangle_dist(n, p, unit_diag, 0, seed));
  case 3:
    /* generate to separate halves and add together */
    U = gen_erdos_renyi_graph_triangle_dist(n, p, unit_diag, 0, seed);
    L = gen_erdos_renyi_graph_triangle_dist(n, p, unit_diag, 1, rand());    
  }
=======
>>>>>>> 3c968d77

/*! \brief A routine to generate the adjacency matrix of a random graph.
  * If the graph is undirected, this routine only returns a lower-triangular
  * adjancency matrix (since the adjancency matrix would be symmetric and we don't need
  * the redundant entries).
  * 
  * \param n The number of vertices in the graph.
  * \param model FLAT: Erdos-Renyi random, GEOMETRIC: geometric random graph
  * \param edge_type See edge_type enum. Directed, or not, Weighted or not.
  * \param loops see self_loops enum. Does every node have a loop or not.
  * \param edge_density: d in [0, 1), target fraction of edges present.
  * \param seed: RNG seed.
  */

sparsemat_t * random_graph(int64_t n, graph_model model, edge_type edgetype,
                           self_loops loops,
                           double edge_density, int64_t seed){

  if(model == FLAT){

    return(erdos_renyi_random_graph(n, edge_density, edgetype, loops, seed));
    
  }else if(model == GEOMETRIC){
    double r;
    // determine the r that will lead to the desired edge density
    // Expected degree = n*pi*r^2
    // The expected number of edges E = n^2*pi*r^2/2
    // for undirected density = E/(n choose 2)
    // for directed   density = E/(n^2 - n)
    r = sqrt((n-1)*edge_density/(M_PI*n));
    return(geometric_random_graph(n, r, edgetype, loops, seed));
    
  }else{
    T0_printf("ERROR: random_graph: Unknown model!\n");
    return(NULL);
  }

}

/*! \brief Generates the lower half of the adjacency matrix (non-local) for an Erdos-Renyi random
 * graph. This subroutine uses ALG1 from the paper "Efficient Generation of Large Random Networks" 
 * by Batageli and Brandes appearing in Physical Review 2005. 
 * Instead of flipping a coin for each potential edge this algorithm generates a sequence of 
 * "gaps" between 1s in the upper or lower triangular portion of the adjancecy matrix using 
 * a geometric random variable.
 *
 * We parallelized this algorithm by noting that the geometric random variable is memory-less. This means, we 
 * can start the first row on each PE independently. In fact, we could start each row from scratch if we
 * we wanted to! This makes this routine embarassingly parallel.
 *
 * \param n The total number of vertices in the graph.
 * \param p The probability that each non-loop edge is present.
 * \param edge_type See edge_type enum. DIRECTED, UNDIRECTED, DIRECTED_WEIGHTED, UNDIRECTED_WEIGHTED
 * \param loops See self_loops enum. Does all or no vertices have self loops.
 * \param seed A random seed. This should be a single across all PEs (it will be modified by each PE 
individually).
 * \return A distributed sparsemat_t
 */
  sparsemat_t * erdos_renyi_random_graph(int64_t n, double p, edge_type edge_type, self_loops loops, uint64_t seed){
  
  int64_t row, col, i;
  int64_t ln = (n + THREADS - MYTHREAD - 1)/THREADS;
  int64_t lnnz = 0, lnnz_orig=0;
  int64_t P = p*RAND_MAX;
  double lM = log((double)RAND_MAX);
  double D = log(1 - p);
  int64_t r;
  int64_t end = n;
  int64_t ndiag = ln;
  
  srand(seed + 1 + MYTHREAD);

  /* count lnnz so we can allocate A correctly */   
  row = MYTHREAD;
  do { r = rand(); } while(r == RAND_MAX);
  col = 1 + floor((log((double)(RAND_MAX - r)) - lM)/D);
  while(row < n){
    if(edge_type == UNDIRECTED || edge_type == UNDIRECTED_WEIGHTED)
      end = row;
    while(col < end){
      // if we just hit a diagonal entry (we don't have to generate this one later)
      if(col == row) ndiag--; 
      lnnz_orig++;
      do { r = rand(); } while(r == RAND_MAX);
      col += 1 + floor((log(RAND_MAX - r) - lM)/D);
    }

    row += THREADS;
    col -= end;
  }
  if(loops == LOOPS) lnnz_orig += ndiag;

  lgp_barrier();

  int weighted = (edge_type == UNDIRECTED_WEIGHTED || edge_type == DIRECTED_WEIGHTED);
  sparsemat_t * A = init_matrix(n, n, lnnz_orig, weighted);
  if(!A){T0_printf("ERROR: erdos_renyi_random_graph: init_matrix failed!\n"); return(NULL);}

  /* reset the seed so we get the same sequence of coin flips */
  srand(seed + 1 + MYTHREAD);

  /* now go through the same sequence of random events and fill in nonzeros */
  A->loffset[0] = 0;
  row = MYTHREAD;
  do { r = rand(); } while(r == RAND_MAX);     
  col = 1 + floor((log(RAND_MAX - r) - lM)/D);
  while(row < n){
    int need_diag = (loops == LOOPS);
    if(edge_type == UNDIRECTED || edge_type == UNDIRECTED_WEIGHTED)
      end = row;
    while(col < end){
      if(col == row) need_diag = 0;
      A->lnonzero[lnnz++] = col;
      do { r = rand(); } while(r == RAND_MAX);
      col += 1 + floor((log(RAND_MAX - r) - lM)/D);
    }
    if(need_diag) {
      A->lnonzero[lnnz++] = row;
    }
    row+=THREADS;
    col -= end;
    A->loffset[row/THREADS] = lnnz;
  }
  
  if(lnnz != lnnz_orig){
    printf("ERROR: lnnz (%"PRId64") != lnnz_orig (%"PRId64")\n", lnnz, lnnz_orig);
    return(NULL);
  }

  // fill in the weights
  if(weighted){
    for(i = 0; i < lnnz; i++){
      A->lvalue[i] = (double)rand()/RAND_MAX;
    }
  }

  if(loops == LOOPS && (edge_type == DIRECTED || edge_type == DIRECTED_WEIGHTED))
    sort_nonzeros(A); // to get the diagonal entry sorted correctly
  
  return(A);
}

/*! \brief Generates the lower half of the adjacency matrix (non-local) for an Erdos-Renyi random
 * graph. This is the naive O(n^2) algorithm. It flips a coin for each possible edge.
 * \param n The total number of vertices in the graph.
 * \param p The probability that each non-loop edge is present.
 * \param edge_type See edge_type enum. DIRECTED, UNDIRECTED, DIRECTED_WEIGHTED, UNDIRECTED_WEIGHTED
 * \param loops See self_loops enum. Do all or no vertices have self loops.
 * \param seed A random seed. This should be a single across all PEs (it will be modified by each PE 
 individually).
 * \return A distributed sparsemat_t (the lower half of the adjacency matrix).
 */
sparsemat_t * erdos_renyi_random_graph_naive(int n, double p, edge_type edge_type, self_loops loops, uint64_t seed){
  
  int64_t row, col, i, j;
  int64_t ln = (n + THREADS - MYTHREAD - 1)/THREADS;
  int64_t lnnz, lnnz_orig;
  int64_t P = p*RAND_MAX;
  int64_t end = n;
  
  /* count lnnz so we can allocate A correctly */
  srand(seed + 1 + MYTHREAD);
  lnnz_orig = 0;
  for(row = MYTHREAD; row < n; row += THREADS){
    if(edge_type == UNDIRECTED || edge_type == UNDIRECTED_WEIGHTED)
      end = row;
    for(j = 0; j < end; j++){
      if(col == row) continue;
      if(rand() < P)
	lnnz_orig++;
    }    
  }
  if(loops == LOOPS) lnnz_orig += n;
  
  lgp_barrier();

  int weighted = (edge_type == UNDIRECTED_WEIGHTED || edge_type == DIRECTED_WEIGHTED);
  sparsemat_t * A = init_matrix(n, n, lnnz_orig, weighted);
  if(!A){T0_printf("ERROR: erdos_renyi_random_graph_naive: init_matrix failed!\n"); return(NULL);}

  /* reset the seed so we get the same sequence of coin flips */
  srand(seed + 1 + MYTHREAD);

  /* now go through the same sequence of random events and fill in nonzeros */
  A->loffset[0] = 0;  
  lnnz = 0;
  for(row = MYTHREAD; row < n; row += THREADS){
    if(edge_type == UNDIRECTED || edge_type == UNDIRECTED_WEIGHTED)
      end = row + (loops == LOOPS);
    for(col = 0; col < row; col++){
      if(col == row && loops == LOOPS){
	A->nonzero[lnnz++] = row;
	continue;
      }
      if(rand() < P){
	A->lnonzero[lnnz++] = col;
      }      
    }
    A->loffset[row/THREADS + 1] = lnnz;
  }

  if(lnnz != lnnz_orig){
    printf("ERROR: erdos_renyi_random_graph_naive: lnnz (%"PRId64") != lnnz_orig (%"PRId64")\n", lnnz, lnnz_orig);
    return(NULL);
  }

<<<<<<< HEAD
  /* if the user wants the whole symmetric matrix, 
     we have made the upper so transpose and add */
  if(mode == 0){ 
    sparsemat_t * L = transpose_matrix(A, 500);
    if(!L){T0_printf("ERROR: gen_er_graph_dist: L is NULL!\n"); return(NULL);}
    
    lnnz = L->lnnz + A->lnnz;
    sparsemat_t * A2 = init_matrix(n, n, lnnz);
    if(!A2){T0_printf("ERROR: gen_er_graph_dist: A2 is NULL!\n"); return(NULL);}

    A2->loffset[0] = 0;
    lnnz = 0;
    for(i = 0; i < L->lnumrows; i++){
      int64_t global_row = i*THREADS + MYTHREAD;
      for(j = L->loffset[i]; j < L->loffset[i+1]; j++)
        A2->lnonzero[lnnz++] = L->lnonzero[j];
      for(j = A->loffset[i]; j < A->loffset[i+1]; j++){
        if(A->lnonzero[j] != global_row) // don't copy the diagonal element twice!
          A2->lnonzero[lnnz++] = A->lnonzero[j];
      }
      A2->loffset[i+1] = lnnz;
=======
  //fill in the weights
  if(weighted){
    int64_t i;
    for(i = 0; i < lnnz; i++){
      A->lvalue[i] = (double)rand()/RAND_MAX;
>>>>>>> 3c968d77
    }
  }

  return(A);
  
}

/*! \brief Generate kron(B,C) in a distributed matrix (B and C are local matrices and all PEs have the same B and C).
 * \param B A local sparsemat_t (perhaps generated with kron_prod) that is the adjacency matrix of a graph.
 * \param C Another local sparsemat_t that is the adjacency matrix of a graph.
 * \return The adjacency matrix the kronecker product of B and C.
 * \ingroup spmatgrp
 */
sparsemat_t * kronecker_product_graph_dist(sparsemat_t * B, sparsemat_t * C) {

  int64_t lrow, row, rowB, rowC, col, pos, i, j, k;
  int64_t n = B->lnumrows*C->lnumrows;
  int64_t lnnz = 0;

  /* we first calculate the number of nonzeros on each thread */
  row = MYTHREAD;
  rowB = row / C->lnumrows;
  rowC = row % C->lnumrows;
  while(row < n){
    lnnz += (B->loffset[rowB + 1] - B->loffset[rowB])*(C->loffset[rowC + 1] - C->loffset[rowC]);
    row += THREADS;
    rowB = row / C->lnumrows;
    rowC = row % C->lnumrows;
  }
  
  sparsemat_t * A = init_matrix(n, n, lnnz, 0);
  if(A == NULL){
    printf("ERROR: kron_prod_dist: init_matrix returned NULL with inputs %"PRId64" %"PRId64" %"PRId64"\n", n, n, lnnz);
    return(NULL);
  }
  row = MYTHREAD;
  lrow = 0;
  rowB = row / C->lnumrows;
  rowC = row % C->lnumrows;
  pos = 0;
  A->loffset[0] = 0;
  
  while(row < n){
    
    for(j = B->loffset[rowB]; j < B->loffset[rowB + 1]; j++){
      int64_t Bcol = B->lnonzero[j];
      for(k = C->loffset[rowC]; k < C->loffset[rowC+1]; k++){
        col = Bcol*C->numcols + C->lnonzero[k];
        if(col < row)
          A->lnonzero[pos++] = col;
        else
          break;
      }      
    }
    A->loffset[lrow+1] = pos;
    
    row += THREADS;
    lrow++;
    rowB = row / C->lnumrows;
    rowC = row % C->lnumrows;
  }
  //if(pos != lnnz){
  //printf("ERROR: kron_prod_dist: pos (%"PRId64") != lnnz (%"PRId64")\n", pos, lnnz);
  //return(NULL);
  //}
  lgp_barrier();
  A->lnnz = pos;
  A->nnz = lgp_reduce_add_l(pos);

#if 0
  SHARED int64_t * sh_data = lgp_all_alloc(THREADS, sizeof(int64_t));
  int64_t * lsh_data = lgp_local_part(int64_t, sh_data);
  lsh_data[0] = 0;
  lgp_barrier();
  
  /* remove the self loop */
  if(!MYTHREAD){
    fprintf(stderr,"%"PRId64" %"PRId64" %"PRId64"\n", A->lnonzero[A->loffset[0]], A->loffset[0], A->loffset[1]);
    if(A->lnonzero[A->loffset[0]] == 0 && A->loffset[1] != A->loffset[0]){
      fprintf(stderr,"Removing A[0,0]!\n");
      /* set A(0,0) = 0*/
      for(i = 1; i < A->lnumrows+1; i++)
        A->loffset[i]--;
      for(i = 0; i < A->lnnz - 1; i++){
        A->lnonzero[i] = A->lnonzero[i+1];
      }
      A->lnnz--;      
      for(i = 0; i < THREADS; i++)
        lgp_atomic_add(sh_data, i, 1);
    }
  }
  if(MYTHREAD == ((A->numrows-1) % THREADS)){
    if(A->lnonzero[A->lnnz - 1] == (A->numrows-1)){
      fprintf(stderr,"Removing A[m,m]!\n");
      /* set A(m1*m2 - 1, m1*m2 - 1) = 0 */
      A->loffset[A->lnumrows]--;
      A->lnnz--;
      for(i = 0; i < THREADS; i++)
        lgp_atomic_add(sh_data, i, 1);
    }
  }
  lgp_barrier();
  if(lsh_data[0] == 1){
    A->nnz--;
  }
  if(lsh_data[0] > 1){
    T0_fprintf(stderr,"ERROR: kron_prod_dist: two diagonal elements!\n");
    return(NULL);
  }
#endif
  
  return(A);
}


/*! \brief Get the Kronecker product of two local matrices and store the result in a local matrix.
 * \param B A local sparse matrix (which is the adjacency matrix of a graph).
 * \param C A local sparse matrix (which is the adjacency matrix of a graph).
 * \return The adjacency matrix of the Kronecker product of B and C.
 * \ingroup spmatgrp
*/
sparsemat_t * kronecker_product_graph_local(sparsemat_t * B, sparsemat_t * C) {
  int64_t row, col, i, j, k;
  int64_t n = B->lnumrows*C->lnumrows;
  int64_t nnz = B->lnnz*C->lnnz;

  sparsemat_t * A = init_local_matrix(n, n, nnz);

  /* get the number of nonzeros in each row */
  int64_t * tmp_offset = calloc(n + 1, sizeof(int64_t));
  for(row = 0; row < B->lnumrows; row++){
    int64_t d1 = B->loffset[row + 1] - B->loffset[row];
    for(i = 0; i < C->lnumrows; i++){
      int64_t d2 = C->loffset[i + 1] - C->loffset[i]; 
      tmp_offset[1 + row*C->lnumrows + i] = d1*d2;
    }
  }

  /* get the cumulative sum */
  for(i = 0; i < n; i++){
    tmp_offset[i + 1] = tmp_offset[i + 1] + tmp_offset[i];
    A->loffset[i+1] = tmp_offset[i+1];
  }
  
  for(row = 0; row < B->lnumrows; row++){
    for(j = B->loffset[row]; j < B->loffset[row+1]; j++){
      col = B->lnonzero[j];
      for(i = 0; i < C->lnumrows; i++){
        for(k = C->loffset[i]; k < C->loffset[i+1]; k++){
          A->lnonzero[tmp_offset[row*C->lnumrows + i]++] = col*C->numcols + C->lnonzero[k];
        }
      }
    }
  }
  
  free(tmp_offset);

  return(A);
}

/*! \brief Generate the adjacency matrix for K_{1,m} (with 0 or 1 loop edges) 
 * \param m The parameter m in K_{1,m} (this is the number of non-hub vertices).
 * \param mode
 *  - mode == 0: default
 *  - mode == 1: add a self loop to center vertex of star
 *  - mode == 2: add a self loop to an outer vertex
 * \return The adjacency matrix of the graph.
 * \ingroup spmatgrp
*/
sparsemat_t * gen_star_graph(int64_t m, int mode) {
  sparsemat_t * G = init_local_matrix(m + 1, m + 1, 2*m + (mode > 0 ? 1 : 0));
  
  int64_t i, pos = 0;

  if(mode == 1) /* add a self loop to center vertex */    
    G->lnonzero[pos++] = 0;

  /* Add the top row */
  for(i = 0; i < m; i++){
    G->lnonzero[pos++] = i+1;
  }  
  G->loffset[1] = pos;

  /* rest of the rows */
  for(i = 1; i < m+1; i++){
    G->lnonzero[pos++] = 0;
    G->loffset[i+1] = pos;
  }
  
  if(mode == 2){/* add a self loop to last outer vertex */
    G->lnonzero[pos++] = m;
    G->loffset[m+1] = pos;
  }
  
  return(G);
}

/*! \brief Generate the kroncker product of a collection of star graphs. The result is a
 * local submatrix.
 * 
 * \param M The number of elements in the list. M must be at least 2 
 * \param m The list of parameters: each element m[i] represents a K_{1,m[i]} graph.
 * \param mode Add 0 or 1 loop edges.
 * - mode == 0: default
 * - mode == 1: add a self loop to center vertex of star
 * - mode == 2: add a self loop to an outer vertex
 * \return The local adjacency matrix for the kronecker product of the list of star graphs.
 * \ingroup spmatgrp
*/
sparsemat_t * kronecker_product_of_stars(int64_t M, int64_t * m, int mode) {
  int64_t i;

  if(M < 1){
    T0_printf("ERROR: gen_local_mat_from_stars: M < 1!\n");
    return(NULL);
  }

  if(M == 1){
    return(gen_star_graph(m[0], mode));
  }
  
  sparsemat_t ** Aarr = calloc(2*M, sizeof(sparsemat_t *));
  for(i = 0; i < M; i++)
    Aarr[i] = gen_star_graph(m[i], mode);

  Aarr[M] = kronecker_product_graph_local(Aarr[0], Aarr[1]);
  for(i = 0; i < M-2; i++)
    Aarr[M + 1 + i] = kronecker_product_graph_local(Aarr[M+i], Aarr[2+i]);
 
  sparsemat_t * A = Aarr[2*M-2];
  Aarr[2*M - 2] = NULL;

  for(i = 0; i < 2*M-2; i++){
    clear_matrix(Aarr[i]); free(Aarr[i]);
  }
#if 0
  /* remove the self loop */
  if(mode == 1){
    /* set A(0,0) = 0*/
    for(i = 0; i < A->lnumrows+1; i++)
      A->loffset[i]--;
    for(i = 0; i < A->lnnz - 1; i++){
      A->lnonzero[i] = A->lnonzero[i+1];
    }
  }else if(mode == 2){
    /* set A(m1*m2 - 1, m1*m2 - 1) = 0 */
    A->loffset[A->lnumrows] -= 1;
  }
  A->lnnz = A->nnz = A->nnz - 1;
#endif
  return(A);
}

/*! \brief sort the non-zeros in each row of a sparse matrix (make it tidy)
 * \param mat pointer to the sparse matrix
 * \ingroup spmatgrp
 */
int sort_nonzeros( sparsemat_t *mat) {
  int i,j;
  if(mat->value){

    // we have to sort the column indicies, but we also have to permute the value array accordingly
    // this is annoying in C
    // we have to create an array of stucts that holds col,val pairs for a row
    // sort that array according to the col keys
    // and then overwrite the row data
    int64_t max = 0;
    for(i = 0; i < mat->lnumrows; i++)
      if(mat->loffset[i+1] - mat->loffset[i] > max)
        max = mat->loffset[i+1] - mat->loffset[i];
    
    // allocate a temporary array to hold a row's worth of col, value pairs
    col_val_t * tmparr = calloc(max, sizeof(col_val_t));
    
    for(i = 0; i < mat->lnumrows; i++){
      int64_t pos = 0;
      for(j = mat->loffset[i]; j < mat->loffset[i+1]; j++){
        tmparr[pos].col = mat->lnonzero[j];
        tmparr[pos++].value = mat->lvalue[j];
      }
      qsort(tmparr, mat->loffset[i+1] - mat->loffset[i], sizeof(col_val_t), col_val_comp );
      pos = 0;
      for(j = mat->loffset[i]; j < mat->loffset[i+1]; j++){
        mat->lnonzero[j] = tmparr[pos].col;
        mat->lvalue[j] = tmparr[pos++].value;
      }
    }
    free(tmparr);
    
  }else{

    for(i = 0; i < mat->lnumrows; i++){
      qsort( &(mat->lnonzero[mat->loffset[i]]), mat->loffset[i+1] - mat->loffset[i], sizeof(int64_t), nz_comp );
    }
  }
  lgp_barrier();
  return(0);
}

/*! \brief compare the structs that hold two sparse matrices
 * \param lmat pointer to the left sparse matrix
 * \param rmat pointer to the right sparse matrix
 * \return 0 on success
 * \ingroup spmatgrp
 */
int compare_matrix(sparsemat_t *lmat, sparsemat_t *rmat) {
  int i,j;

  if( lmat->numrows != rmat->numrows ){
    if(!MYTHREAD)printf("(lmat->numrows = %"PRId64")  != (rmat->numrows = %"PRId64")", lmat->numrows, rmat->numrows );
    return(1);
  }
  if( lmat->lnumrows != rmat->lnumrows ){
    fprintf(stderr,"THREAD %03d: (lmat->lnumrows = %"PRId64")  != (rmat->lnumrows = %"PRId64")", 
            MYTHREAD, lmat->lnumrows, rmat->lnumrows );
    return(1);
  }
  if( lmat->numcols != rmat->numcols ){
    if(!MYTHREAD)printf("(lmat->numcols = %"PRId64")  != (rmat->numcols = %"PRId64")", lmat->numcols, rmat->numcols );
    return(1);
  }
  if( lmat->nnz != rmat->nnz ){
    if(!MYTHREAD)printf("(lmat->nnz = %"PRId64")  != (rmat->nnz = %"PRId64")", lmat->nnz, rmat->nnz );
    return(1);
  }
  if( lmat->lnnz != rmat->lnnz ){
    fprintf(stderr,"THREAD %03d: (lmat->lnnz = %"PRId64")  != (rmat->lnnz = %"PRId64")", 
            MYTHREAD, lmat->lnnz, rmat->lnnz );
    return(1);
  }

  if( lmat->loffset[0] != 0 || rmat->loffset[0] != 0 
    || (lmat->loffset[0] != rmat->loffset[0] ) ){
    if(!MYTHREAD)printf("THREAD %03d: (lmat->loffset[0] = %"PRId64")  != (rmat->loffset[0] = %"PRId64")", 
       MYTHREAD, lmat->loffset[0], rmat->loffset[0] );
    return(1);
  }

  
  for(i = 0; i < lmat->lnumrows; i++){
    if( lmat->loffset[i+1] != rmat->loffset[i+1] ){
       if(!MYTHREAD)printf("THREAD %03d: (lmat->loffset[%d] = %"PRId64")  != (rmat->loffset[%d] = %"PRId64")", 
          MYTHREAD, i+1, lmat->loffset[i+1], i+1, rmat->loffset[i+1] );
       return(1);
    }
  }
  
  for(j=0; j< lmat->lnnz; j++) {
    if( lmat->lnonzero[j] != rmat->lnonzero[j] ){
      if(!MYTHREAD)printf("THREAD %03d: (lmat->lnonzero[%d] = %"PRId64")  != (rmat->lnonzero[%d] = %"PRId64")", 
                MYTHREAD, j, lmat->lnonzero[j], j, rmat->lnonzero[j] );
      return(1);
    }
  }

  return(0);
}

/*! \brief makes an exact copy of a given sparse matrices
 * \param srcmat pointer to the original sparse matrix
 * \return A pointer to the cloned sparse matrix
 */
sparsemat_t * copy_matrix(sparsemat_t *srcmat) {
  int i,j;
  int64_t numrows, numcols, lnumrows, lnumcols;
  
  sparsemat_t * destmat = init_matrix(srcmat->numrows, srcmat->numcols, srcmat->lnnz, (srcmat->value != NULL));
  if(!destmat) return(NULL);

  for(i = 0; i < (srcmat->lnumrows)+1; i++){
     destmat->loffset[i] = srcmat->loffset[i];
  }
  for(j=0; j < srcmat->lnnz; j++) {
     destmat->lnonzero[j] = srcmat->lnonzero[j];
  }

  lgp_barrier();
  return(destmat);
}

/*! \brief initializes the struct that holds a sparse matrix
 *    given the total number of rows and columns and the local number of non-zeros
 * \param numrows total number of rows
 * \param numcols total number of columns
 * \param nnz_this_thread number of nonzero on this thread
 * \return An initialized sparsemat_t or NULL on error.
 * \ingroup spmatgrp
 */
 sparsemat_t * init_matrix(int64_t numrows, int64_t numcols, int64_t nnz_this_thread, int weighted) {
  sparsemat_t * mat = calloc(1, sizeof(sparsemat_t));
  mat->local = 0;
  mat->numrows  = numrows;
  mat->lnumrows = (numrows + THREADS - MYTHREAD - 1)/THREADS;
  mat->numcols  = numcols;  
  mat->offset   = lgp_all_alloc(mat->numrows + THREADS, sizeof(int64_t));
  if(mat->offset == NULL){
    T0_printf("ERROR: init_matrix: could not allocate %"PRId64" bytes for offset array\n", mat->numrows*8);
    return(NULL);
  }
  mat->loffset  =  lgp_local_part(int64_t, mat->offset);
  int64_t max = lgp_reduce_max_l(nnz_this_thread);
  int64_t total = lgp_reduce_add_l(nnz_this_thread);
  mat->nonzero = lgp_all_alloc(max*THREADS, sizeof(int64_t));
  if(mat->nonzero == NULL){
    T0_printf("ERROR: init_matrix: could not allocate %"PRId64" bytes for nonzero array (max = %"PRId64")\n", max*THREADS*8, max);
    return(NULL);
  }
  mat->lnonzero = lgp_local_part(int64_t, mat->nonzero);

  if(weighted){
    mat->value = lgp_all_alloc(max*THREADS, sizeof(double));
    if(mat->value == NULL){
      T0_printf("ERROR: init_matrix: could not allocate %"PRId64" bytes for value array (max = %"PRId64")\n", max*THREADS*8, max);
      return(NULL);
    }
    mat->lvalue = lgp_local_part(double, mat->value);
  }else{
    mat->value = NULL;
    mat->lvalue = NULL;
  }
  
  mat->nnz = total;
  mat->lnnz = nnz_this_thread;

  return(mat);
}

/*! \brief initialize the local parts of a sparsemat_t
 * \param numrows the number of rows
 * \param numcols the number of cols
 * \param nnz the number of nonzeros
 * \ingroup spmatgrp
 */
sparsemat_t * init_local_matrix(int64_t numrows, int64_t numcols, int64_t nnz) {
  sparsemat_t * mat = calloc(1, sizeof(sparsemat_t));
  mat->local = 1;
  mat->numrows  = numrows;
  mat->lnumrows = numrows;
  mat->numcols  = numcols;  
  mat->offset   = NULL;
  mat->loffset  = calloc(mat->lnumrows + 1, sizeof(int64_t));
  if(mat->loffset == NULL) 
    return(NULL);
  
  mat->nonzero = NULL;
  mat->lnonzero = calloc(nnz, sizeof(int64_t));
  if(mat->lnonzero == NULL) 
    return(NULL);

  mat->nnz = nnz;
  mat->lnnz = nnz;

  return(mat);
}

edge_list_t * init_edge_list(int64_t nalloc){
  edge_list_t * el = calloc(1, sizeof(edge_list_t));
  el->num = 0;
  el->nalloc = nalloc;
  el->edges = calloc(nalloc, sizeof(edge_t));
  return(el);
}

triples_t * init_triples(int64_t numrows, int64_t numcols, int64_t nalloc, int weighted){
  triples_t * T = calloc(1, sizeof(triples_t));
  T->numrows = numrows;
  T->numcols = numcols;
  T->lnnz = 0;
  T->nalloc = nalloc;
  T->row = calloc(T->nalloc, sizeof(int64_t));
  T->col = calloc(T->nalloc, sizeof(int64_t));
  if(weighted) T->val = calloc(T->nalloc, sizeof(double));
  else T->val = NULL;
  return(T);
}

/*! \brief frees the space allocated for a sparse matrix
 * \param mat pointer to the sparse matrix
 * \ingroup spmatgrp
 */
void clear_matrix(sparsemat_t * mat) {
  if(mat->local){
    free(mat->lnonzero);
    free(mat->loffset);
  }else{
    lgp_all_free(mat->nonzero);
    lgp_all_free(mat->offset);
  }
}

/*! \brief frees the space allocated for a triples_t
 * \param mat pointer to the triples_t
 * \ingroup spmatgrp
 */
void clear_triples(triples_t * T) {
  free(T->val);
  free(T->row);
  free(T->col);
}

/*! \brief Append a triple to a triples_t struct and expand the storage if necessary
 *
 * \param T The triples_t struct
 * \param row The row index of the triple
 * \param col The column index of the triples
 * \param val If T->val is not NULL, the value of the triple.
 * \return The number of triples after this triple was appended.
 */
int64_t append_triple(triples_t * T, int64_t row, int64_t col, double val){
  if(T->nalloc == T->lnnz){
    // we need to expand our allocations!
    if(T->nalloc < 10000)
      T->nalloc = 2*T->nalloc;
    else
      T->nalloc = T->nalloc*1.25;
    T->row = realloc(T->row, T->nalloc*sizeof(int64_t));
    T->col = realloc(T->col, T->nalloc*sizeof(int64_t));
    if(T->val)T->val = realloc(T->val, T->nalloc*sizeof(double));
  }
  T->row[T->lnnz] = row;
  T->col[T->lnnz] = col;
  if(T->val)T->val[T->lnnz] = val;
  T->lnnz++;
  return(T->lnnz);
}

int64_t append_edge(edge_list_t * el, int64_t row, int64_t col){
  if(el->nalloc == el->num){
    printf("PE %d: out of space! nalloc = %ld\n", MYTHREAD, el->nalloc);
    // we need to expand our allocations!
    if(el->nalloc < 10000)
      el->nalloc = 2*el->nalloc;
    else
      el->nalloc = el->nalloc*1.25;
    printf("PE %d: new space! nalloc = %ld\n", MYTHREAD, el->nalloc);
    el->edges = realloc(el->edges, el->nalloc*sizeof(edge_t));
  }
  el->edges[el->num].row = row;
  el->edges[el->num].col = col;
  el->num++;
  return(el->num);
}

/* \brief Convert a triples_t to a sparsemat_t.
 * 
 * \param T A triples_t struct.
 * \return The sparsemat_t version of T-> Or NULL on error.
 */
sparsemat_t * triples_to_sparsemat(triples_t * T){

  int64_t i, j;
  // get rowcounts (to create tmp offset array)
  int64_t * tmp = calloc(T->lnumrows + 1, sizeof(int64_t));
  for(i = 0; i < T->lnnz; i++){
    tmp[T->row[i] + 1]++;
  }
  for(i = 0; i < T->lnumrows; i++)
    tmp[i+1] += tmp[i];

  sparsemat_t * A = init_matrix(T->numrows, T->numcols, T->lnnz, (T->val != NULL));
  if(!A){printf("ERROR: triples_to_sparsemat: init failed.\n"); return(NULL);}

  // copy tmp array to A
  for(i = 0; i <= T->lnumrows; i++)
    A->loffset[i] = tmp[i];
  
  for(i = 0; i < T->lnnz; i++){
    j = tmp[T->row[i]];
    A->lnonzero[j] = T->col[i];
    if(T->val) A->value[j] = T->val[i];
  }
  free(tmp);
  
  return(A);
}
/*!
 * \brief returns the number of nonzeros in a row of the localize part of a sparse matrix
 * \param *mat pointer to the sparse matrix 
 * \param l_row row index into local version (loffset) of the offset array
 * \return the number of nonzero in the request row
 */
int64_t rowcount_l( sparsemat_t *mat, int64_t l_row ) {
   return( mat->loffset[l_row+1] - mat->loffset[l_row] );
}

/*!
 * \brief returns the number of nonzeros in a row of a sparse matrix
 * \param *mat pointer to the sparse matrix 
 * \param S_row global row index into the shared offset array
 * \return the number of nonzero in the request row
 */
int64_t rowcount_S( sparsemat_t *mat, int64_t S_row ) {
   return( mat->offset[S_row+THREADS] - mat->offset[S_row] );
}

/*!
 * \brief Initialize an nxnz_t struct 
 * \param *mat pointer to the sparse matrix 
 * \return a pointer to the nxnz_t struct associated with the matrix, rest of the state is set to meaningless values.
 */
nxnz_t * init_nxnz( sparsemat_t *mat ) {
  nxnz_t *ret = calloc(1,sizeof(nxnz_t));
  ret->mat = mat;
  ret->row = -1;
  ret->first = 0x7FFFFFFFFFFFFFFF;
  ret->idx = -1;
  ret->stop = -1;
  ret->col = -1;
  return(ret);
};

/*!
 * \brief Sets the state of an nxnz_t struct for local first touch of the given row
 * \param *nxz pointer the nxnz_t to hold the state from the specified row
 * \param l_row the local version of said row
 * \return void
 */
void first_l_nxnz( nxnz_t *nxz, int64_t l_row ) {
  assert( l_row < nxz->mat->lnumrows );
  nxz->row   = l_row;
  nxz->first = nxz->mat->loffset[l_row];
  nxz->idx   = nxz->mat->loffset[l_row];
  nxz->stop  = nxz->mat->loffset[l_row+1];
  nxz->col   = nxz->mat->lnonzero[nxz->idx];
}

/*!
 * \brief The condition part of a for loop across the local view of the given row
 * \param *nxz pointer the nxnz_t to hold the state from the specified row
 * \param l_row the local version of said row
 * \return true if we are at a valid index, false otherwise
 */
bool has_l_nxnz( nxnz_t *nxz, int64_t l_row ) {
  assert( l_row == nxz->row );
  if( nxz->idx < nxz->stop )
    return(true);
  return(false);
}

/*!
 * \brief Attempts to move to the next nonzero in the local view of the given row,
 *   by incrementing the index and setting the col field on the nxnz_t.
 * \param *nxz pointer the nxnz_t to hold the state from the specified row
 * \param l_row the local version of said row
 * \return void
 */
void incr_l_nxnz( nxnz_t *nxz, int64_t l_row ) {
  assert( l_row == nxz->row );
  nxz->idx += 1;
  nxz->col   = nxz->mat->lnonzero[nxz->idx];
}

/*!
 * \brief Sets the state of an nxnz_t struct for first touch of the given row,
 *   from the shared view of the matrix
 * \param *nxz pointer the nxnz_t to hold the state from the specified row
 * \param S_row the shared version of said row
 * \return void
 */
void first_S_nxnz( nxnz_t *nxz, int64_t S_row ) {
  assert( S_row < nxz->mat->numrows );
  nxz->row   = S_row;
  nxz->first = lgp_get_int64(nxz->mat->offset, S_row);
  nxz->idx   = nxz->first;
  nxz->stop  = lgp_get_int64(nxz->mat->offset, S_row+THREADS);
  nxz->col   = lgp_get_int64(nxz->mat->nonzero, (nxz->idx) * THREADS +  (nxz->row)%THREADS );
}

/*!
 * \brief The condition part of a for loop across the shared view of the given row
 * \param *nxz pointer the nxnz_t to hold the state from the specified row
 * \param S_row the shared version of said row
 * \return true if we are at a valid index, false otherwise
 */
bool has_S_nxnz( nxnz_t *nxz, int64_t S_row ) {
  assert( S_row == nxz->row );
  if( nxz->idx < nxz->stop )
    return(true);
  return(false);
}

/*!
 * \brief Attempts to move to the next nonzero in the shared view of the given row,
 *   by incrementing the index and setting the col field of the nxnz_t.
 * \param *nxz pointer the nxnz_t to hold the state from the specified row
 * \param S_row the shared version of said row
 * \return void
 */
void incr_S_nxnz( nxnz_t *nxz, int64_t S_row ) {
  assert( S_row == nxz->row );
  nxz->idx += 1; 
  nxz->col   = lgp_get_int64(nxz->mat->nonzero, (nxz->idx) * THREADS +  (nxz->row)%THREADS );
}

/*! \brief comparison function to support qsort 
 */
int nz_comp(const void *a, const void *b) {
  return( *(uint64_t *)a - *(uint64_t *)b );
}

int point_comp(const void *a, const void *b) {
  point_t *p1 = (point_t *)a;
  point_t *p2 = (point_t *)b;
  if(p1->x > p2->x) return 1;
  else if(p1->x == p2->x)
    if (p1->y > p2->y)
      return 1;
  return(-1);
}

int col_val_comp(const void *a, const void *b) {
  col_val_t * A = (col_val_t*)a;
  col_val_t * B = (col_val_t*)b;
  return((int)(A->col - B->col));
}

/*! \brief the compare function for qsort called while reading 
 * a MatrixMarket format.
 * NB. We sort on the rows so that we can fill the offset array
 * sequentially in one pass. We sort on the columns so that
 * the matrix will be "tidy"
 */
int edge_comp(const void *a, const void *b) 
{
  edge_t * eltA = (edge_t *)a;
  edge_t * eltB = (edge_t *)b;
  if( (eltA->row - eltB->row) == 0 )
    return( eltA->col - eltB->col );
  return( eltA->row - eltB->row );
}

/*! \brief the compare function for qsort of w_edge_t structs.
 * NB. We sort on the rows so that we can fill the offset array
 * sequentially in one pass. We sort on the columns so that
 * the matrix will be "tidy"
 */
int w_edge_comp(const void *a, const void *b) 
{
  w_edge_t * A = (w_edge_t *)a;
  w_edge_t * B = (w_edge_t *)b;
  if( (A->row - B->row) == 0 )
    return( A->col - B->col );
  return( A->row - B->row );
}<|MERGE_RESOLUTION|>--- conflicted
+++ resolved
@@ -574,46 +574,6 @@
  /*                               RANDOM MATRICES                                     */
  /*************************************************************************************/
 
-<<<<<<< HEAD
-/*! \brief Generates the upper or lower half of the adjacency matrix (non-local) for an Erdos-Renyi random
- * graph. This subroutine uses ALG1 from the paper "Efficient Generation of Large Random Networks" 
- * by Batageli and Brandes appearing in Physical Review 2005. Instead of flipping a coin for each potential edge
- * this algorithm generates a sequence of "gaps" between 1s in the upper or lower triangular portion of the 
- * adjancecy matrix using a geometric random variable.
- *
- * \param n The total number of vertices in the graph.
- * \param p The probability that each non-loop edge is present.
- * \param unit_diag 1 - set the diagonal to all ones, 0's otherwise
- * \param mode 0 : return a symmetric adjacency matrix
-               1 : return the lower-triangular portion of the adjacency matrix 
-               2 : return the upper-triangular portion of the adjacency matrix
-               3 : return an asymmetric random matrix.
- * \param seed A random seed.
- * \return A distributed sparsemat_t 
- */
-sparsemat_t * gen_erdos_renyi_graph_dist(int n, double p, int64_t unit_diag, int64_t mode, int64_t seed) {
-  //T0_fprintf(stderr,"Entering gen_erdos_renyi_graph_dist...\n");
-
-  sparsemat_t * L, * U;
-  switch(mode){
-  case 0:
-    /* generate the upper triangular portion, then transpose and add */
-    U = gen_erdos_renyi_graph_triangle_dist(n, p, unit_diag, 0, seed);
-    L = transpose_matrix(U, 500);
-    if(!L){T0_printf("ERROR: gen_er_graph_dist: L is NULL!\n"); return(NULL);}
-    break;
-  case 1:
-    return(gen_erdos_renyi_graph_triangle_dist(n, p, unit_diag, 1, seed));
-  case 2:
-    return(gen_erdos_renyi_graph_triangle_dist(n, p, unit_diag, 0, seed));
-  case 3:
-    /* generate to separate halves and add together */
-    U = gen_erdos_renyi_graph_triangle_dist(n, p, unit_diag, 0, seed);
-    L = gen_erdos_renyi_graph_triangle_dist(n, p, unit_diag, 1, rand());    
-  }
-=======
->>>>>>> 3c968d77
-
 /*! \brief A routine to generate the adjacency matrix of a random graph.
   * If the graph is undirected, this routine only returns a lower-triangular
   * adjancency matrix (since the adjancency matrix would be symmetric and we don't need
@@ -819,35 +779,11 @@
     return(NULL);
   }
 
-<<<<<<< HEAD
-  /* if the user wants the whole symmetric matrix, 
-     we have made the upper so transpose and add */
-  if(mode == 0){ 
-    sparsemat_t * L = transpose_matrix(A, 500);
-    if(!L){T0_printf("ERROR: gen_er_graph_dist: L is NULL!\n"); return(NULL);}
-    
-    lnnz = L->lnnz + A->lnnz;
-    sparsemat_t * A2 = init_matrix(n, n, lnnz);
-    if(!A2){T0_printf("ERROR: gen_er_graph_dist: A2 is NULL!\n"); return(NULL);}
-
-    A2->loffset[0] = 0;
-    lnnz = 0;
-    for(i = 0; i < L->lnumrows; i++){
-      int64_t global_row = i*THREADS + MYTHREAD;
-      for(j = L->loffset[i]; j < L->loffset[i+1]; j++)
-        A2->lnonzero[lnnz++] = L->lnonzero[j];
-      for(j = A->loffset[i]; j < A->loffset[i+1]; j++){
-        if(A->lnonzero[j] != global_row) // don't copy the diagonal element twice!
-          A2->lnonzero[lnnz++] = A->lnonzero[j];
-      }
-      A2->loffset[i+1] = lnnz;
-=======
   //fill in the weights
   if(weighted){
     int64_t i;
     for(i = 0; i < lnnz; i++){
       A->lvalue[i] = (double)rand()/RAND_MAX;
->>>>>>> 3c968d77
     }
   }
 
