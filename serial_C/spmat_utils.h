--- conflicted
+++ resolved
@@ -139,16 +139,16 @@
 
 sparsemat_t *    erdos_renyi_random_graph(int64_t n, double p, edge_type edge_type, self_loops loops, int64_t seed);
 sparsemat_t *    erdos_renyi_random_graph_naive(int64_t n, double p, edge_type edge_type, self_loops loops, int64_t seed);
-<<<<<<< HEAD
-sparsemat_t *    geometric_random_graph(int64_t n, double r, edge_type edge_type, self_loops loops, int64_t seed);
-kron_args_t *    kron_args_init(char *str);
-sparsemat_t *    kronecker_product_graph(kron_args_t * K);
-int64_t          tri_count_kron_graph(kron_args_t *K);
-=======
+
+//sparsemat_t *    geometric_random_graph(int64_t n, double r, edge_type edge_type, self_loops loops, int64_t seed);
+//kron_args_t *    kron_args_init(char *str);
+//sparsemat_t *    kronecker_product_graph(kron_args_t * K);
+//int64_t          tri_count_kron_graph(kron_args_t *K);
+
 sparsemat_t *    geometric_random_graph(int64_t n, double r, edge_type edge_type, self_loops loops, uint64_t seed);
 sparsemat_t *    kronecker_product_graph(int64_t M, int64_t * m, int mode);
 int64_t          num_triangles_from_theory(int64_t M, int64_t * m, int mode);
->>>>>>> 3c968d77
+
 
 sparsemat_t *    init_matrix(int64_t numrows, int64_t numcols, int64_t nnz, int values);
 
