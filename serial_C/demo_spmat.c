--- conflicted
+++ resolved
@@ -77,7 +77,7 @@
   write_matrix_mm(graph, "tidy_demo.mm.out");
   clear_matrix(graph);
 
-<<<<<<< HEAD
+#if 0
   printf("Generate a Kronecker Product of Stars\n");
   kron_args_t * kron_args = kron_args_init("2: 2 2");
   printf("-- input %s\n", kron_args->str);
@@ -94,8 +94,7 @@
 
   clear_matrix(Kron);
   free(kron_args);
+#endif
+  return(0);
 
-=======
-	return(0);
->>>>>>> 3c968d77
 }